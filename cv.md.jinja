{% extends 'base.md.jinja' %}

{% block everything %}
{% include 'head.md.jinja' %}

{% if not compact %}
## Current positions
{% endif %}

{% include 'positions-current.md.jinja' %}

## Education

{% include 'education.md.jinja' %}

## Publications

{% include 'publications.md.jinja' %}

{% if not compact %}
## Intellectual property
{% endif %}

{% if not compact %}#{% endif %}## Patent applications

* [Synthetic spike-in controls for cell-free MeDIP sequencing and methods of using same.](https://patents.google.com/patent/WO2021087615A1/) Patent application PCT/CA2020/051507. 6 November 2020. Licensed to Adela.

### Copyrights

* Segway: a dynamic Bayesian network method for segmenting genomic data. <https://segway.hoffmanlab.org/>. Canadian copyright registration number 1115448.
* Segtools: exploratory data analysis of genomic segmentations. <https://segtools.hoffmanlab.org/>. Canadian copyright registration number 1115535.
* Genomedata: a format for storing large-scale functional genomics data. <https://genomedata.hoffmanlab.org/>. Canadian copyright registration number 1115391.
* Sunflower: a model of transcription factor binding and evolution. Canadian copyright registration number 1115330.

## Recognitions {% if compact or select %}(selected){% endif %}

{% include 'recognitions.md.jinja' %}

## Funding

{% if compact %}
\setlist*[enumerate]{leftmargin=\widthof{F99.}+0.5em}
{% endif %}

### Funding: lead principal investigator

\beginenumerate
F21. "Computational methods for chromatin data."
Natural Sciences and Engineering Research Council of Canada.
Discovery Grant.
{% if compact %}D{% else %}5 years, d{% endif %}irect costs CAD 240,000.
{% if not compact %}April {% endif %}2022--{% if not compact %}March {% endif %}2027.

F20.\ Essential Oncology Software for Research.
Princess Margaret Data Science Program, University Health Network.
{% if compact %}D{% else %}8 months, d{% endif %}irect costs CAD 16,500.
{% if not compact %}August {% endif %}2021--{% if not compact %}May {% endif %}2022.

F19.\ Canada Research Continuity Emergency Fund.
Canada Research Coordinating Committee.
{% if compact %}D{% else %}24 weeks, d{% endif %}irect costs CAD 65,452.
{% if not compact %}October {% endif %}2020--{% if not compact %}February {% endif %}2021.

F17.\ "Genome-wide cell-free DNA methylation enrichment and sequencing for preeclampsia diagnosis."
McLaughlin Centre.
Accelerator Grant in Genomic Medicine and Health Informatics.
{% if compact %}D{% else %}1 year, d{% endif %}irect costs CAD 80,000.
{% if not compact %}May {% endif %}2019--{% if not compact %}April {% endif %}2020. {# MC-2019-07 #}

F16.\ "DNA methylation profiling in cell-free DNA: a non-invasive method to screen for pre-term birth."
Canadian Institutes of Health Research.
Project Grant.
{% if compact %}D{% else %}6 years, d{% endif %}irect costs CAD 1,237,817. {# initial 1,212,525 + 25,292 COVID supplement #}
{% if not compact %}April {% endif %}2019--{% if not compact %}March {% endif %}2023. {# 389866 #}

F15.\ "Virtual ChIP-seq."
Nvidia GPU Grant.
In-kind, USD 4999. {# CAD 6289.35 using OANDA rate of 1.258121 CAD/USD on 2018-02-12 #}
{% if not compact %}February {% endif %}2018.

F11.\ "Comprehending epigenomic changes in gene dysregulation and cancer using machine learning."
Canadian Institutes of Health Research New Investigator Salary Award.
{% if compact %}D{% else %}5 years, d{% endif %}irect costs CAD 300,000.
{% if not compact %}March {% endif %}2017--{% if not compact %}February {% endif %}2022. {# 201512MSH-360970 #}

F10.\ "The expanded epigenetic alphabet: transcription factor binding in methylated DNA and beyond."
Ontario Ministry of Economic Development, Job Creation and Trade.{% if not compact %}
Ontario Research Fund:{% endif %}
Early Researcher Award.
{% if compact %}T{% else %}5 years, t{% endif %}otal costs CAD 140,000.
{% if not compact %}April {% endif %}2016--{% if not compact %}March {% endif %}2021. {# ER15-11-233 #}

F9.\ "Epigenetic DNA modifications as drivers of leukemia gene expression programs."
Canadian Cancer Society.
Innovation Grant.
{% if not compact %}Awarded: 3 years, direct costs CAD 200,000.
Actual: {% endif %}{% if compact %}D{% else %}3 years, d{% endif %}irect costs CAD 199,000{% if not compact %} (sponsor-wide cut to continuing grants){% endif %}.
{% if not compact %}August {% endif %}2015--{% if not compact %}July {% endif %}2018. {# 703827 #}

F8.\ "Interpreting epigenetic DNA modifications in glioblastoma stem cells."
McLaughlin Centre.
Accelerator Grant in Genomic Medicine and Health Informatics.
{% if compact %}D{% else %}1 year, d{% endif %}irect costs CAD 65,000.
{% if not compact %}May {% endif %}2015--{% if not compact %}April {% endif %}2016. {# MC-2015-06 #}

F7.\ "Transcription factor recognition models with modified nucleobases."
Natural Sciences and Engineering Research Council of Canada.
Discovery Grant.
{% if compact %}D{% else %}7 years, d{% endif %}irect costs CAD 247,192.83. {# 35,000/year * 7 + 2,192.83 supplement #}
{% if not compact %}April {% endif %}2015--{% if not compact %}March {% endif %}2023. {# RGPIN-2015-3948 #}

{% if not nostartup %}
{% include 'startup.md' %}
{% endif %}

F2.\ "Pattern discovery for comparative epigenomics."
National Institutes of Health/National Human Genome Research Institute.
Pathway to Independence Award (Parent K99/R00).
{% if not compact %}Awarded: 5 years, total costs USD 966,069.
Actual: {% endif %}{% if compact %}T{% else %}2 years, t{% endif %}otal costs USD 206,244{% if not compact %} (no longer eligible for R00 portion after move to Canada){% endif %}.
{% if not compact %}September {% endif %}2011--{% if not compact %}October {% endif %}2013.

F1.\ Graduate research fellowship.
National Science Foundation.
{% if compact %}D{% else %}5 years, d{% endif %}irect costs USD 142,872.
{% if not compact %}September {% endif %}2003--{% if not compact %}August {% endif %}2008.
\endenumerate

### Funding: co-principal investigator

\beginenumerate
F14.\ "Acute Leukemia Translational Research Initiative."
Ontario Institute for Cancer Research.
{% if compact %}T{% else %}2 years, t{% endif %}otal costs CAD 9,743,920.
{% if not compact %}April {% endif %}2017--{% if not compact %}September {% endif %}2021.
{% if not compact %}Lead principal investigators: John E.\ Dick, Aaron D.\ Schimmer.{% endif %} {# AL-TRI-FR-UHN #}

F13.\ "Deciphering and manipulating cell-specific regulatory network to produce therapeutic designer cells."
Medicine by Design, University of Toronto.
Team Project Award.
{% if compact %}D{% else %}3 years, d{% endif %}irect costs CAD 314,309.
{% if not compact %}September {% endif %}2016--{% if not compact %}August {% endif %}2019.
{% if not compact %}Lead principal investigator: Jason Fish.{% endif %} {# C1TPA-2016-04 #}

F12.\ "Regulatory network control of neural stem cells for endogenous repair."
Medicine by Design, University of Toronto.
Team Project Award.
{% if compact %}D{% else %}3 years, d{% endif %}irect costs CAD 3,053,789.
{% if not compact %}September {% endif %}2016--{% if not compact %}August {% endif %}2019.
{% if not compact %}Lead principal investigator: Gary Bader.{% endif %} {# C1TPA-2016-01 #}
\endenumerate

### Funding: co-investigator

\beginenumerate
F21.\ "Phenomic liquid biopsy resource."
Canadian Cancer Society. Data Transformation Grants – 2022.
{% if compact %}D{% else %}1 year, d{% endif %}irect costs $125,000.
{% if not compact %}March {% endif %}2022--{% if not compact %}March {% endif %}2023.
Lead principal investigator: Trevor Pugh.

F18.\ "Lung cancer early detection and classification using methylome analysis of plasma cell free DNA."
Canadian Institutes for Health Research.
{% if compact %}D{% else %}4 years, d{% endif %}irect costs $995,264.
{% if not compact %}October {% endif %}2019--{% if not compact %}September {% endif %}2023.
Lead principal investigators: Scott V.\ Bratman, Geoffrey Liu. {# 420085 #}

F6.\ "Cancer Stem Cell Program."
Ontario Institute for Cancer Research.
{% if compact %}T{% else %}2 years, t{% endif %}otal costs CAD 5,436,364.
{% if not compact %}April {% endif %}2015--{% if not compact %}March {% endif %}2017.
Lead principal investigator: John E.\ Dick. {# CSC-PRAR-UHN #}

F5.\ "Sequence variation and DNA methylation patterning."
Natural Sciences and Engineering Research Council of Canada.
Discovery Grant.
{% if compact %}D{% else %}5 years, d{% endif %}irect costs CAD 160,000.
Hoffman Lab: {% if not compact %}January {% endif %}2015--{% if not compact %}January {% endif %}2017.
Lead principal investigator: Carl P.\ Ernst. {# RGPIN-2013-435512 #}
\endenumerate

{% if (not compact) or annotate %}
## Presentations
{% endif %}

{% set presentation_score_min = presentation_score|default("-inf")|float -%}
{% set num_presentations = cycler(*range(1000)) %}
{% macro p(text, score=0) -%}
{% if score >= presentation_score_min -%}
{{ text }}{% do num_presentations.next() %}

{% endif -%}
{% endmacro -%}

{% macro pa(text, location, date, year, score=0) -%}
{% if compact -%}
{{ p("P" ~ text ~ ". " ~ year ~ ".", score) }}
{% else -%}
{{ p("PA" ~ text ~ ". " ~ location ~ ". " ~ date ~ " " ~ year ~ ".", score) }}
{% endif -%}
{% endmacro -%}

{# Note: last presentation in a group must end with }} instead of -}} #}

{% if (not compact) or annotate %}#{% endif %}## Presentations: invited/keynote{% if compact and not annotate %} (selected){% endif %}

{% if compact %}
\setlist*[enumerate]{leftmargin=\widthof{P99.}+0.5em}
{% endif %}

{# XXX: add titles: PA57 #}
{# XXX: add exact date: PA57 #}

\beginenumerate
{{ pa('57.\ Deep Learning for Genetics, Genomics and Metagenomics: Latest developments and New Directions. Banff International Research Station', 'Videoconference', '5–-10 June', 2022, 33) -}}
{{ pa('56.\ ["Acidbio and BED."](https://docs.google.com/presentation/d/1n6sHAVTh3psKUrTfLHfkK7rz2dkDqXp6G6Eg_vZn5GQ/edit#slide=id.g123eb2b9aae_0_404) Global Alliance for Genomics and Health (GA4GH) GA4GH Connect', 'Montréal, QC', '20 April', 2022, 250) -}}
{{ pa('55.\ "Predicting transcription factor binding and the effects of viral integration." Computational Biology Seminar Series. Garvan Institute of Medical Research', 'Videoconference', '13 April', 2022, 33) -}}
{% if compact %}
{{ pa('54.\ "Predicting transcription factor binding and the effects of viral integration." Center for Genomic Science Innovation, University of Wisconsin-Madison', 'Madison, WI', '7 April', 2022, 33) -}}
{% else %}
{{ pa('54.\ "Predicting transcription factor binding and the effects of viral integration." Genomics Seminar Series. Center for Genomic Science Innovation, University of Wisconsin-Madison', 'Madison, WI', '7 April', 2022, 33) -}}
{% endif %}
{{ pa('53.\ "Evaluating research after DORA: a Canadian perspective." Canadian Science Policy Conference', 'Videoconference', '25 November', 2021, 33) -}}
{% if compact %}
{{ pa('52.\ ["The ungracious guest: how the human papillomavirus (HPV) changes the local host epigenome and transcriptome to promote tumorigenesis."](https://www.youtube.com/watch?v=mgtkpEcZnOU) Sanford Burnham Prebys', 'Videoconference', '14 June', 2021, 33) -}}
{% else %}
{{ pa('52.\ ["The ungracious guest: how the human papillomavirus (HPV) changes the local host epigenome and transcriptome to promote tumorigenesis."](https://www.youtube.com/watch?v=mgtkpEcZnOU) Cancer Center Seminar Series. Sanford Burnham Prebys Medical Discovery Institute', 'Videoconference', '14 June', 2021, 33) -}}
{% endif %}
{{ pa('51.\ "Predicting transcription factor binding and the effects of viral integration." Ludwig Institute Seminar Series, Ludwig Institute for Cancer Research, University of Oxford', 'Videoconference', '18 March', 2021, 33) -}}
{{ pa('50.\ "Identifying transcription factor binding using open chromatin, transcriptome, and methylation data." Vancouver Bioinformatics User Group (VanBUG)', 'Videoconference', '17 March', 2021, 33) -}}
{% if compact %}
{{ pa('49.\ "Identifying transcription factor binding using open chromatin, transcriptome, and methylation data." Department of Mathematics and Statistics. University of Calgary', 'Videoconference', '12 February', 2021, 33) -}}
{% else %}
{{ pa('49.\ "Identifying transcription factor binding using open chromatin, transcriptome, and methylation data." SAGE/Biostatistics Seminar. Department of Mathematics and Statistics. University of Calgary', 'Videoconference', '12 February', 2021, 33) -}}
{% endif %}
{{ pa('48.\ "Identifying transcription factor binding using open chromatin, transcriptome, and methylation data." Student Invited Speaker. Curriculum in Bioinformatics and Computational Biology Seminar Series. University of North Carolina-Chapel Hill', 'Videoconference', '29 January', 2021, 33) -}}
{% if compact %}
{{ pa('47.\ "BEHST: genomic set enrichment analysis enhanced through integration of chromatin long-range interactions." Asilomar Chromatin, Chromosomes, and Epigenetics Conference', 'Videoconference', '10 December', 2020, 33) -}}
{% else %}
{{ pa('47.\ "BEHST: genomic set enrichment analysis enhanced through integration of chromatin long-range interactions." Bioinformatics Tools for Functional Genomics. Asilomar Chromatin, Chromosomes, and Epigenetics Conference', 'Videoconference', '10 December', 2020, 33) -}}
{% endif %}
{{ pa('46.\ ["Evaluating machine learning claims."](https://www.slideshare.net/hoffmanlab/evaluating-machine-learning-claims-229405631) Science Foundation Ireland Centre for Research Training in Genomics Data Science. National University of Ireland', 'Videoconference', '30 November', 2020, 33) -}}
{{ pa('45.\ "Viral integration and data integration: what they can tell us about the classical and 3D epigenomes". Barbados Workshop: Bridging the Classical and 3D Epigenomics. Bellairs Research Institute', 'Holetown, Barbados', 'Conference postponed due to global pandemic. Original dates: 17--24 April', 2020, 33) -}}
{{ pa('44.\ "Identifying transcription factor binding using open chromatin, transcriptome, and methylation data." Institute of Cellular and Molecular Biology, University of Texas at Austin', 'Austin, TX', '10 October', 2019, 750) -}}
{{ pa('43.\ "Identifying transcription factor binding using open chromatin, transcriptome, and methylation data." Departmental Grand Rounds, Department of Biomedical Informatics, University at Buffalo', 'Buffalo, NY', '19 June', 2019, 700) -}}
{% if compact %}
{{ pa('42.\ "Virtual ChIP-seq: predicting transcription factor binding by learning from the transcriptome." Department of Mathematics and Biostatistics. University of Guelph', 'Guelph, ON', '13 May', 2019, 700) -}}
{{ pa('41.\ "Identifying transcription factor binding using open chromatin, transcriptome, and methylation data". Department of Genetics and Genomic Sciences. Icahn School of Medicine at Mount Sinai', 'New York, NY', '29 March', 2019, 775) -}}
{{ pa('40.\ "Virtual ChIP-seq: predicting transcription factor binding by learning from the transcriptome." The Role of Genomics and Metagenomics in Human Health', 'Banff, AB', '4 February', 2019, 790) -}}
{% else %}
{{ pa('42.\ "Virtual ChIP-seq: predicting transcription factor binding by learning from the transcriptome." Artificial Intelligence and Machine Learning in Biology Symposium. Department of Mathematics and Biostatistics. University of Guelph', 'Guelph, ON', '13 May', 2019, 700) -}}
{{ pa('41.\ "Identifying transcription factor binding using open chromatin, transcriptome, and methylation data". Department of Genetics and Genomic Sciences and Institute for Genomics and Multiscale Biology. Icahn School of Medicine at Mount Sinai', 'New York, NY', '29 March', 2019, 775) -}}
{{ pa('40.\ "Virtual ChIP-seq: predicting transcription factor binding by learning from the transcriptome." The Role of Genomics and Metagenomics in Human Health: Recent Developments in Statistical and Computational Methods. Banff International Research Station', 'Banff, AB', '4 February', 2019, 790) -}}
{% endif %}
{% if compact %}
{{ pa('39.\ "Modeling methyl-sensitive transcription factor motifs with an expanded epigenetic alphabet." Pacific Symposium on Biocomputing', 'Kohala Coast, HI', '6 January', 2019, 800) -}}
{{ pa('38.\ "Identifying transcription factor binding using open chromatin, transcriptome, and methylation data." Department of Biomedical and Molecular Sciences, Queen\'s University', 'Kingston, ON', '26 November', 2018, 700) -}}
{% else %}
{{ pa('39.\ "Modeling methyl-sensitive transcription factor motifs with an expanded epigenetic alphabet." Reading between the genes: interpreting noncoding DNA in high throughput. Pacific Symposium on Biocomputing (PSB)', 'Kohala Coast, HI', '6 January', 2019, 800) -}}
{{ pa('38.\ "Identifying transcription factor binding using open chromatin, transcriptome, and methylation data." Special Seminar, Department of Biomedical and Molecular Sciences and School of Computing, Queen\'s University', 'Kingston, ON', '26 November', 2018, 700) -}}
{% endif %}
{{ pa('37.\ "Virtual ChIP-seq: predicting transcription factor binding by learning from the transcriptome." Cold Spring Harbor Laboratory Meeting on Biological Data Sciences', 'Cold Spring Harbor, NY', '8 November', 2018, 800) -}}
{{ pa('36.\ "Segway and the Graphical Models Toolkit: a framework for probabilistic genomic inference." Meeting on Probabilistic Modeling In Genomics', 'Cold Spring Harbor, NY', '5 November', 2018, 800) -}}
{% if compact %}
{{ pa('35.\ "Identifying transcription factor binding using open chromatin, transcriptome, and methylation data." Department of Computational Medicine and Bioinformatics. University of Michigan', 'Ann Arbor, MI', '24 October', 2018, 775) -}}
{% else %}
{{ pa('35.\ "Identifying transcription factor binding using open chromatin, transcriptome, and methylation data." Department of Computational Medicine and Bioinformatics Seminar Series. University of Michigan', 'Ann Arbor, MI', '24 October', 2018, 775) -}}
{% endif %}
{{ pa('34.\ "Virtual ChIP-seq: predicting transcription factor binding by learning from the transcriptome." Fifth Canadian Conference on Epigenetics. Epigenetics Canada', 'Estérel, QC', '30 September--3 October', 2018, 790) -}}
{{ pa('33.\ "Virtual ChIP-seq: predicting transcription factor binding by learning from the transcriptome." BioC', 'Toronto, ON', '26 July', 2018, 760) -}}
{% if compact %}
{{ pa('32.\ "Identifying transcription factor binding using open chromatin, transcriptome, and methylation data." Department of Cellular and Molecular Physiology. Pennsylvania State University', 'Hershey, PA', '5 June', 2018, 700) -}}
{{ pa('31.\ "Virtual ChIP-seq: predicting transcription factor binding by learning from the transcriptome." Symposium on Advances in Genomics, Epidemiology, and Statistics', 'Philadelphia, PA', '1 June', 2018, 800) -}}
{% else %}
{{ pa('32.\ "Identifying transcription factor binding using open chromatin, transcriptome, and methylation data." Department of Cellular and Molecular Physiology. College of Medicine. Pennsylvania State University', 'Hershey, PA', '5 June', 2018, 700) -}}
{{ pa('31.\ "Virtual ChIP-seq: predicting transcription factor binding by learning from the transcriptome." Symposium on Advances in Genomics, Epidemiology, and Statistics (SAGES)', 'Philadelphia, PA', '1 June', 2018, 800) -}}
{% endif %}
{{ pa('30.\ "Understanding epigenetics—and what it means for cancer." Barbados Workshop on Cancer Epigenetics. Bellairs Research Institute', 'Holetown, Barbados', '8 January', 2018, 755) -}}
{% if compact %}
{{ pa('29.\ "Identifying transcription factor binding using open chromatin, transcriptome, and methylation data." Sidney Kimmel Comprehensive Cancer Center. Johns Hopkins University', 'Baltimore, MD', '14 December', 2017, 775) -}}
{% else %}
{{ pa('29.\ "Identifying transcription factor binding using open chromatin, transcriptome, and methylation data." Research Program in Quantitative Sciences Seminar Series. Division of Biostatistics and Bioinformatics. Sidney Kimmel Comprehensive Cancer Center. Johns Hopkins University', 'Baltimore, MD', '14 December', 2017, 775) -}}
{% endif %}
{{ pa('28.\ "Identifying transcription factor binding using open chromatin, transcriptome, and methylation data." Research Seminar Series. British Columbia Cancer Agency', 'Vancouver, BC', '2 October', 2017, 750) -}}
{{ pa('27.\ "Novel inferences from Hi-C data with protein-coding gene data." Great Lakes Bioinformatics Conference', 'Chicago, IL', '17 May', 2017, 700) -}}
{{ pa('26.\ "Computational predictive models and 3D genome organization." Workshop on the Physical Basis of Functional Genome Organization. Bellairs Research Institute', 'Holetown, Barbados', '15 April', 2017, 745) -}}
{{ pa('25.\ "Automated genome annotation and an expanded epigenetic alphabet." Microsoft Research New England', 'Cambridge, MA', '27 March', 2017, 700) -}}
{{ pa('24.\ "Automated genome annotation and an expanded epigenetic alphabet." HudsonAlpha Institute for Biotechnology', 'Huntsville, AL', '8 March', 2017, 700) -}}
{% if compact %}
{{ pa('23.\ "Modeling methyl-sensitive transcription factor motifs with an expanded epigenetic alphabet." Institute for Operations Research and the Management Sciences Annual Meeting', 'Nashville, TN', '15 November', 2016, 700) -}}
{% else %}
{{ pa('23.\ "Modeling methyl-sensitive transcription factor motifs with an expanded epigenetic alphabet." Institute for Operations Research and the Management Sciences (INFORMS) Annual Meeting', 'Nashville, TN', '15 November', 2016, 700) -}}
{% endif %}
{{ pa('22.\ "Modeling methyl-sensitive transcription factor motifs with an expanded epigenetic alphabet." Cold Spring Harbor Laboratory Meeting on Biological Data Sciences', 'Cold Spring Harbor, NY', '27 October', 2016, 800) -}}
{{ pa('21.\ "Semi-automated genome annotation and an expanded epigenetic alphabet." Wellcome Trust Sanger Institute', 'Hinxton, England', '19 September', 2016, 725) -}}
{% if compact %}
{{ pa('20.\ ["Semi-automated human genome annotation using chromatin data."](https://www.youtube.com/watch?v=IZXLTO0mL-E&list=PLmX8XnLr6zeFSjK3H4YdtUG57yjJUlDjb&index=9) Intelligent Systems for Molecular Biology', 'Orlando, FL', '12 July', 2016, 800) -}}
{% else %}
{{ pa('20.\ ["Semi-automated human genome annotation using chromatin data."](https://www.youtube.com/watch?v=IZXLTO0mL-E&list=PLmX8XnLr6zeFSjK3H4YdtUG57yjJUlDjb&index=9) Intelligent Systems for Molecular Biology (ISMB)', 'Orlando, FL', '12 July', 2016, 800) -}}
{% endif %}
{{ pa('19.\ "Modeling methyl-sensitive transcription factor motifs with an expanded epigenetic alphabet." Bioinformatics Italian Society (BITS) Annual Meeting', 'Salerno, Italy', '17 June', 2016, 700) -}}
{{ pa('18.\ "Semi-automated genome annotation and an expanded epigenetic alphabet." Early Career Investigators Meeting on Quantitative Problems in Human Genetics and Health. Banff International Research Station', 'Banff, AB', '11 January', 2016, 790) -}}
{{ pa('17.\ "Semi-automated human genome annotation using chromatin data." Institute for Operations Research and the Management Sciences (INFORMS) Annual Meeting', 'Philadelphia, PA', '2 November', 2015, 700) -}}
{{ pa('16.\ "Modeling methyl-sensitive transcription factor motifs with an expanded epigenetic alphabet." Cold Spring Harbor Laboratory Meeting on Genome Informatics', 'Cold Spring Harbor, NY', '29 October', 2015, 800) -}}
{{ pa('15.\ "Semi-automated genome annotation and an expanded epigenetic alphabet." ' ~ dept ~ ' of Biology. New York University', 'New York, NY', '28 October', 2015, 745) -}}
{{ pa('14.\ "Transcription factor binding motifs in an expanded epigenetic alphabet." Taiwan-Canada Joint Workshop on Epigenetics. Canadian Human and Statistical Genetics Meeting', 'Vancouver, BC', '21 April', 2015, 745) -}}
{{ pa('13.\ "Semi-automated genome annotation and an expanded epigenetic alphabet." ' ~ dept ~ ' of Biochemistry and Molecular Genetics. University of Colorado Anschutz Medical Campus', 'Denver, CO', '3 April', 2015, 745) -}}
{{ pa('12.\ "Semi-automated genome annotation and an expanded epigenetic alphabet." Bioinformatics Club. University of Waterloo', 'Waterloo, ON', '24 March', 2015, 500) -}}
{{ pa('11.\ "Semi-automated genome annotation and an expanded epigenetic alphabet." Understanding non-coding DNA through intra and inter-species epigenomic variation. Bellairs Research Institute', 'Holetown, Barbados', '9 January', 2015, 745) -}}
{{ pa('10.\ "Semi-automated genome annotation and an expanded epigenetic alphabet." McGill University', 'Montréal, QC', '21 November', 2014, 745) -}}
{% if compact %}
{{ pa('9.\ "Semi-automated annotation of the human genome using chromatin and RNA-seq data." Undergraduate Program in Genomic Sciences. National Autonomous University of Mexico', 'Mexico City, Mexico (videoconference)', '5 March', 2014, 500) -}}
{% else %}
{{ pa('9.\ "Semi-automated annotation of the human genome using chromatin and RNA-seq data." Major Discoveries in Biology. Undergraduate Program in Genomic Sciences. National Autonomous University of Mexico', 'Mexico City, Mexico (videoconference)', '5 March', 2014, 500) -}}
{% endif %}
{{ pa('8.\ "Semi-automated Genome Annotation with Segway." Institute of Electrical and Electronics Engineers International Workshop on Genomic Signal Processing and Statistics', 'Houston, TX', '17 November', 2013, 700) -}}
{% if compact %}
{{ pa('7.\ "Unsupervised pattern discovery in human chromatin structure through genomic segmentation." Workshop on Epigenomics and Cell Function. ACM Conference on Bioinformatics, Computational Biology and Biomedicine', 'Washington, DC', '22 September', 2013, 700) -}}
{% else %}
{{ pa('7.\ "Unsupervised pattern discovery in human chromatin structure through genomic segmentation." Workshop on Epigenomics and Cell Function 2013. Association for Computing Machinery Conference on Bioinformatics, Computational Biology and Biomedicine', 'Washington, DC', '22 September', 2013, 700) -}}
{% endif %}
{{ pa('6.\ "Semi-automated annotation of the human genome using chromatin and RNA-seq data." Genentech', 'South San Francisco, CA', '12 November', 2012, 600) -}}
{{ pa('5.\ "Unsupervised pattern discovery in human chromatin data." Computational Biology Center Guest Seminar. Memorial Sloan-Kettering Cancer Center', 'New York, New York', '18 May', 2011, 600) -}}
{{ pa('4.\ "Segway: finding patterns in chromatin data." Center for Bioinformatics Research Special Talk, Indiana University', 'Bloomington, Indiana', '18 November', 2010, 700) -}}
{% if compact %}
{{ pa('3.\ "Finding the patterns in chromatin data." Barbados Workshop on Gene Regulation', 'Holetown, Barbados', '21 April', 2010, 745) -}}
{% else %}
{{ pa('3.\ "Finding the patterns in chromatin data." Fifth Barbados Workshop on Gene Regulation: The role of chromatin in 3D structure', 'Holetown, Barbados', '21 April', 2010, 745) -}}
{% endif %}
{% if compact %}
{{ pa('2.\ "Properties of natural selection in mammalian promoters." Weizmann UK Symposium: Biological complexity', 'London, England', 'Summer', 2008, 700) -}}
{% else %}
{{ pa('2.\ "Properties of natural selection in mammalian promoters." Weizmann UK Symposium: Biological complexity: from models to systems', 'London, England', 'Summer', 2008, 700) -}}
{% endif %}
{{ pa('1.\ "Predicting Selection in Promoters by Simulating the Effects of Mutations." Waterman Seminar, Leibniz Institute of Plant Genetics and Crop Plant Research', 'Gatersleben, Germany', 'Autumn', 2007, 700) }}
\endenumerate

### Presentations: invited/keynote, local

\beginenumerate
{{ p('PB22.\ "Reproducibility standards for machine learning in the life sciences." Statistical Genetics Journal Club. Strategic Training for Advanced Genetic Epidemiology, University of Toronto. Videoconference. 29 April 2022.') -}}
{{ p('PB21.\ ["Reproducibility standards for machine learning in the life sciences."](https://www.youtube.com/watch?v=iDiwLwh1B-c) Keynote. Workshop on Reproducibility. Canadian Statistical Sciences Institute Ontario. Videoconference. 25 February 2022.') -}}
{{ p('PB20.\ "Virtual ChIP-seq: predicting transcription factor binding by learning from the transcriptome." Amgen Scholars Distinguished Speaker Seminar. Amgen Scholars Canada Program, University of Toronto. Videoconference. 2 June 2021.', 33) -}}
{{ p('PB19.\ ["Segway and the Graphical Models Toolkit: a framework for probabilistic genomic inference."](https://www.youtube.com/watch?v=kQLN0BiTsOM&t=111) University of Toronto Machine Intelligence Student Team, University of Toronto. Videoconference. 14 January 2021.', 550) -}}
{{ p('PB18.\ "Evaluating machine learning claims." International Data Science Speaker Series. Canadian Statistical Sciences Institute, Department of Computer Science Master of Science in Applied Computing Program, and Rotman School of Management Master of Management Analytics Program. University of Toronto. Videoconference. 21 December 2020.', 550) -}}
{{ p('PB17.\ "Modeling methyl-sensitive transcription factor motifs with an expanded epigenetic alphabet." ReGen20: The Stem Cell Project, Fifth Annual Stem Cell Conference. Student Society for Stem Cell Research, University of Toronto. Toronto, ON. 29 February 2020.', 550) -}}
{{ p('PB16.\ "Virtual ChIP-seq: predicting transcription factor binding by learning from the transcriptome." Friday ML Seminar, Vector Institute. Toronto, ON. 18 January 2019.', 550) -}}
{{ p('PB15.\ "Virtual ChIP-seq: predicting transcription factor binding by learning from the transcriptome." University of Toronto Machine Intelligence Student Team, University of Toronto. Toronto, ON. 31 October 2017.', 550) -}}
{{ p('PB14.\ "Semi-automated human genome annotation using chromatin data." Undergraduate AI Day. Undergraduate AI Group, University of Toronto. Toronto, ON. 22 November 2016.', 550) -}}
{{ p('PB13.\ "Data challenges for researchers." Reconnect16. CASRAI Canadian National Chapter. Toronto, ON. 24 October 2016.', 550) -}}
{{ p('PB12.\ "The expanded epigenetic alphabet." Ontario Research Fund Funding Announcement. Ontario Ministry of Research and Innovation. Toronto, ON. 22 August 2016', 550) -}}
{{ p('PB11.\ "100% open access: expect no less." Ontario Open Access: Accelerating Science. Ontario Ministry of Research and Innovation. Toronto, ON. 18 March 2016.', 600) -}}
{{ p('PB10.\ "Semi-automated genome annotation and an expanded epigenetic alphabet." Signals and Computational Intelligence Chapter. Toronto Section. Institute of Electrical and Electronics Engineers. Toronto, ON. 11 February 2016', 100) -}}
{{ p('PB9.\ "Modeling methyl-sensitive transcription factor motifs with an expanded epigenetic alphabet." Personalizing Cancer Medicine in 2016. Toronto, ON. 1 February 2016', 100) -}}
{{ p('PB8.\ "Modeling methyl-sensitive transcription factor motifs with an expanded epigenetic alphabet." ' ~ dept ~ ' of Medical Biophysics Annual Retreat. Geneva Park, ON. 20 October 2015.', 100) -}}
{{ p('PB7.\ "Semi-automated genome annotation and an expanded epigenetic alphabet." Program in Genetic Networks Workshop. Canadian Institute for Advanced Research. Toronto, ON. 10 April 2015.', 600) -}}
{{ p('PB6.\ "Semi-automated human genome annotation." Signals and Intelligence Chapter/Signal Processing Chapter/Engineering in Medicine and Biology Chapter. Toronto Section. Institute of Electrical and Electronics Engineers. Toronto, ON. 9 March 2015.', 500) -}}
{{ p('PB5.\ "Transcription factor binding prediction." Biohackathon. Internationally Genetically Engineered Machine (iGEM) Club. University of Toronto. Toronto, ON. 22 January 2015.', 500) -}}
{{ p('PB4.\ "Machine Learning and Epigenomics." Princess Margaret Cancer Centre Research Retreat. Huntsville, ON. 15 May 2014.', 100) -}}
{{ p('PB3.\ ["Semi-automated annotation of the human genome using chromatin and RNA-seq data."](https://www.youtube.com/watch?v=3R5BPKV3iho&t=111) Toronto Bioinformatics Users Group. Toronto, ON. 27 November 2013.', 500) -}}
{{ p('PB2.\ "Student address, The University of Texas at Austin 120th Spring Commencement, College of Natural Sciences Convocation." Austin, TX. 17 May 2003.', 250) -}}
{{ p('PB1.\ "Student address, The University of Texas at Austin 55th Honors Day Convocation." Austin, TX. 12 April 2003.', 250) }}
\endenumerate

### Presentations: conference, selected from abstracts

{% macro pc(text, location, date, year, score=0) -%}
{% if compact -%}
{{ p("Q" ~ text ~ ". " ~ year ~ ".", score) }}
{% else -%}
{{ p("PC" ~ text ~ ". " ~ location ~ ". " ~ date ~ " " ~ year ~ ".", score) }}
{% endif -%}
{% endmacro -%}

{% if compact %}
\setlist*[enumerate]{leftmargin=\widthof{Q99.}+0.5em}
{% endif %}

\beginenumerate
{{ pc('20.\ ["Viral integration transforms chromatin to drive oncogenesis."](https://www.youtube.com/watch?v=GGGg9bLLgmM) Intelligent Systems for Molecular Biology/European Conference on Computational Biology (ISMB/ECCB) 2021', 'Videoconference', '27 July', 2021, 750) -}}
{{ pc('19.\ "Inference of transcription factor binding sites in new cell types from open chromatin and gene expression data." Topic-contributed session on statistical learning for epigenomics data. Joint Statistical Meetings', 'Vancouver, BC', '31 July', 2018, 750) -}}
{{ pc('18.\ "Modeling methyl-sensitive transcription factor motifs with an expanded epigenetic alphabet." Keystone Conference on DNA and RNA Methylation', 'Vancouver, BC', '22 January', 2018, 725) -}}
{{ pc('17.\ "Modeling methyl-sensitive transcription factor motifs with an expanded epigenetic alphabet." Canadian Cancer Research Conference', 'Vancouver, BC', '7 November', 2017, 725) -}}
{{ pc('16.\ "Transcription factor expression and its effects on binding site occupancy and motif preference." Cold Spring Harbor Laboratory/Wellcome Trust Conference on Genome Informatics', 'Hinxton, England', '19 September', 2016, 725) -}}
{{ pc('15.\ ["Segway: semi-automated genome annotation."](https://www.youtube.com/watch?v=-GOML8D9iWk) Bioinformatics Open Source Conference', 'Dublin, Ireland', '10 July', 2015, 350) -}}
{{ pc('14.\ "Transcription factor binding in an expanded epigenetic alphabet." World Congress on Medical Physics. International Union for Physical and Engineering Sciences', 'Toronto, ON', '11 June', 2015, 350) -}}
{{ pc('13.\ "Transcription factor binding in an expanded epigenetic alphabet." Keystone Symposium on DNA Methylation. Keystone Symposia on Molecular and Cellular Biology', 'Keystone, CO', '1 April', 2015, 725) -}}
{{ pc('12.\ "Transcription factor motif discovery and prediction in an expanded epigenetic alphabet." Cold Spring Harbor Laboratory/Wellcome Trust Conference on Genome Informatics', 'Cambridge, England', '22 September', 2014, 725) -}}
{{ pc('11.\ "One genome, many epigenomes, machine learning." Workshop on Big Data for Health, University of Toronto', 'Toronto, ON', '4 July', 2014, 300) -}}
{{ pc('10.\ "Semi-automated annotation of functional elements with whole genome RNA-seq." Machine Learning in Computational Biology 2012. Neural Information Processing Systems Conference 2012', 'Stateline, NV', '7 December', 2012, 350) -}}
{{ pc('9.\ "Functional genomics and machine learning." SynBioCon 2012', 'Austin, TX', '26 May', 2012, 300) -}}
{{ pc('8.\ "Semi-automated annotation of the human genome using whole-genome RNA-seq." ENCODE and modENCODE AWG/PI Meeting', 'Cambridge, MA', '22 May', 2012, 300) -}}
{{ pc('7.\ "Discovery of functional elements using whole-genome RNA-seq." The Biology of Genomes', 'Cold Spring Harbor, NY', '9 May', 2012, 725) -}}
{{ pc('6.\ "Chromosomal features: large-scale integration." ENCODE AWG Workshop', 'Stanford, CA', '7 March', 2011, 300) -}}
{{ pc('5.\ "Large-scale integration group update." ENCODE AWG Workshop', 'Barcelona, Spain', '20 July', 2010, 300) -}}
{{ pc('4.\ "Large-scale behavior task group." ENCODE AWG Workshop', 'Rockville, MD', '8 March', 2010, 300) -}}
{{ pc('3.\ "Segway: a dynamic Bayesian network for genomic segmentation." ENCODE and modENCODE Consortia Meeting', 'Bethesda, MD', 'Spring', 2009, 300) -}}
{{ pc('2.\ "ENCODE and Segway." ENCODE AWG Workshop', 'Rockville, MD', 'December', 2008, 300) -}}
{{ pc('1.\ "Poly: rapid development of embarrassingly parallelizable applications." Bioinformatics Open Source Conference', 'Glasgow, Scotland', 'Summer', 2004, 350) }}
\endenumerate

### Presentations: conference, selected from abstracts, trainee

\beginenumerate
{{ p('PD5.\ "Semi-automated annotation of the human genome using chromatin data." University of Washington Postdoctoral Association Research Symposium. Seattle, WA. 27 November 2012.', 100) -}}
{{ p('PD4.\ "Properties of natural selection in mammalian promoters." Sanger-Cambridge PhD Symposium. Hinxton, England. Spring 2008.', 100) -}}
{{ p('PD3.\ "Sunflower: a model of transcription factor binding." European Molecular Biology Laboratory Predoctoral Fellow Retreat. Barcelona, Spain. Summer 2007.', 100) -}}
{{ p('PD2.\ "Measurements of evolution and natural selection." Trinity College Science Society Symposium. Cambridge, England. Spring 2007.', 100) -}}
{{ p('PD1.\ "Visualizing protein-DNA and protein-RNA interactions with AANT." Trinity College Science Society Symposium. Cambridge, England. 13 March 2004.', 100) }}
\endenumerate

### Presentations: invited panelist

{% macro pe(text, location, date, year, score=0) -%}
{% if compact -%}
{{ p("R" ~ text ~ ". " ~ year ~ ".", score) }}
{% else -%}
{{ p("PE" ~ text ~ ". " ~ location ~ ". " ~ date ~ " " ~ year ~ ".", score) }}
{% endif -%}
{% endmacro -%}

{% if compact %}
\setlist*[enumerate]{leftmargin=\widthof{R99.}+0.5em}
{% endif %}

\beginenumerate
{{ pe('4.\ ["Testbeds and Validation of Standards."](https://docs.google.com/presentation/d/1n6sHAVTh3psKUrTfLHfkK7rz2dkDqXp6G6Eg_vZn5GQ) Global Alliance for Genomics and Health (GA4GH) GA4GH Connect', 'Montréal, QC', '20 April', 2022, 250) -}}
{{ pe('3.\ "Moving from talk to walk: Implementing open science practices at Canadian universities and research institutions." Canadian Science Policy Conference', 'Videoconference', '25 November', 2021, 250) -}}
{{ pe('2.\ "Networking." Trainee-Mentor Lunch. Annual Meeting. American Society for Human Genetics', 'Houston, TX', '17 October', 2019, 200) -}}
{{ pe('1.\ "Genomic computing challenges and perspectives." Intelligent Systems for Molecular Biology (ISMB)', 'Orlando, FL', '12 July', 2016, 250) }}
\endenumerate

### Presentations: invited panelist, local

\beginenumerate
{{ p('PF10.\ "Moving machine learning in -omics from bench to bedside: How can we get there faster?" OICR Translational Research Conference. Toronto, ON. 26 March 2021.', 200) -}}
{{ p('PF9.\ "Establishing a Strong Network in the Virtual World." KITE Trainee Executive Committee, Toronto Rehabilitation Institute. Toronto, ON. 6 August 2020.', 200) -}}
{{ p('PF8.\ "Rise of the machines." The Know Show. Toronto, ON. 28 August 2019', 200) -}}
{{ p('PF7.\ "Big data." Connaught International Symposium. GEMINI Connaught Program and Department of Immunology, University of Toronto. Toronto, ON. 21 November 2016', 200) -}}
{{ p('PF6.\ "Canada\'s Research Data Management Ecosystem." Reconnect16. Canadian National Chapter, CASRAI. Toronto, ON. 24 October 2016.', 200) -}}
{{ p('PF5.\ "Health research and data." Ontario Open Access: Accelerating Science. Ontario Ministry of Research and Innovation. Toronto, ON. 18 March 2016.', 200) -}}
{{ p('PF4.\ "Geneva Election Day." ' ~ dept ~ ' of Medical Biophysics Annual Retreat. Geneva Park, ON. 19 October 2015.', 200) -}}
{{ p('PF3.\ "Informatics, Annotation, and Computing." Applied Cancer Genomics Symposium, Toronto, ON. 3 October 2014.', 200) -}}
{{ p('PF2.\ "The job search process: postdoctoral, faculty, and industry jobs." Toronto Bioinformatics Users Group. Toronto, ON. 27 November 2013.', 200) -}}
{{ p('PF1.\ "Networking." Women in Genome Sciences Discussion. University of Washington. 23 February 2012.', 200) }}
\endenumerate

### Presentations: other teaching

\beginenumerate
<<<<<<< HEAD
{{ p('PG36.\ "Evaluating machine learning claims." Summer Student Program. ' ~ dept ~ ' of Medical Biophysics. University of Toronto. 26 July 2022.', 50) -}}
=======
{{ p('PG36.\ "Evaluating machine learning claims." Summer Student Program.' ~ dept ~ ' of Medical Biophysics. University of Toronto. 26 July 2022.', 50) -}}
>>>>>>> 34bda759
{{ p('PG35.\ "Evaluating machine learning claims." Foundational Computational Biology.' ~ dept ~ ' of Molecular Genetics. University of Toronto. 16 June 2022.', 50) -}}
{{ p('PG34.\ "Cancer Epigenetics." ' ~ dept ~ ' of Medical Biophysics. University of Toronto. 18 November 2021.', 50) -}}
{{ p('PG33.\ "Evaluating machine learning claims." Summer Student Program. ' ~ dept ~ ' of Medical Biophysics. University of Toronto. 17 August 2021.', 50) -}}
{{ p('PG32.\ ["Gene Regulation and Motif Analysis."](https://www.youtube.com/watch?v=QmOyz6bmVdg&list=PL3izGL6oi0S-xaoH8p9LnJD8RQm8eNWF2) Pathway and Network Analysis of -omic Data. Canadian Bioinformatics Workshop. 11 May 2021.', 50) -}}
{{ p('PG31.\ "Evaluating machine learning claims." Advanced Computational Biology.' ~ dept ~ ' of Molecular Genetics. University of Toronto. 27 May 2021.', 50) -}}
{{ p('PG30.\ "Gene Regulation Network Analysis." Pathway and Network Analysis of -omic Data. Canadian Bioinformatics Workshop. 28 July 2020.', 50) -}}
{{ p('PG29.\ "Machine learning for epigenomics." Guest seminar for Epigenetics. ' ~ dept ~ ' of Medical Biophysics. University of Toronto. 28 November 2019.', 50) -}}
{{ p('PG28.\ "Evaluating machine learning claims." Summer Student Program. ' ~ dept ~ ' of Medical Biophysics. University of Toronto. 9 July 2019.', 50) -}}
{{ p('PG27.\ "Gene Regulation Network Analysis." Pathway and Network Analysis of -omic Data. Canadian Bioinformatics Workshop. 28 June 2019.', 50) -}}
{{ p('PG26.\ "Biophysics Seminar," MBP 1015Y. ' ~ dept ~ ' of Medical Biophysics. University of Toronto. 26 September 2018--29 May 2019.', 50) -}}
{{ p('PG25.\ "Gene Regulation Network Analysis." High-throughput Biology: From Sequence to Networks. Canadian Bioinformatics Workshop. 17 March 2019.', 50) -}}
{{ p('PG24.\ "Cancer epigenomics." Guest seminar for Quantitative Cancer Genomics. ' ~ dept ~ ' of Medical Biophysics. University of Toronto. 31 January 2019.', 50) -}}
{{ p('PG23.\ "Epigenomics." Summer Student Program. ' ~ dept ~ ' of Medical Biophysics. University of Toronto. 7 August 2018.', 50) -}}
{{ p('PG22.\ ["Gene Regulation Network Analysis."](https://www.youtube.com/watch?v=6rdI4KaRFlM) Pathway and Network Analysis of -omic Data. 27 June 2018.', 50) -}}
{{ p('PG21.\ "Machine learning in epigenomics." Guest seminar for Epigenetics. ' ~ dept ~ ' of Medical Biophysics. University of Toronto. 7 December 2017.', 50) -}}
{{ p('PG20.\ "Data integration and epigenomics." Advanced Sequencing Technologies and Applications. Cold Spring Harbor Laboratory. 13 November 2017.', 50) -}}
{{ p('PG19.\ "Biophysics Seminar," MBP 1015Y. ' ~ dept ~ ' of Medical Biophysics. University of Toronto. 27 September 2017--28 March 2018.', 50) -}}
{{ p('PG18.\ ["Gene Regulation Network Analysis."](https://www.youtube.com/watch?v=WEHrbjK49l4) High-throughput Biology: From Sequence to Networks. Canadian Bioinformatics Workshop. 27 March 2017.', 50) -}}
{{ p('PG17.\ "Cancer epigenomics." Guest seminar for Quantitative Cancer Genomics. ' ~ dept ~ ' of Medical Biophysics. University of Toronto. 2 February 2017.', 50) -}}
{{ p('PG16.\ "Semi-automated human genome annotation using chromatin data." Guest lecture for CSC 2417, Department of Computer Science, University of Toronto. 16 November 2016.', 50) -}}
{{ p('PG15.\ "Data integration and epigenomics." Advanced Sequencing Technologies and Applications. Cold Spring Harbor Laboratory. 14 November 2016.', 50) -}}
{{ p('PG14.\ "Biophysics Seminar," MBP 1015Y. ' ~ dept ~ ' of Medical Biophysics. University of Toronto. 2016--2017.', 50) -}}
{{ p('PG13.\ "Epigenomics." Summer Student Program. ' ~ dept ~ ' of Medical Biophysics. University of Toronto. 30 May 2016.', 50) -}}
{{ p('PG12.\ ["Gene Regulation Network Analysis."](https://www.youtube.com/watch?v=SYDU5Ycas4Q) Pathway and Network Analysis of -omic Data. Canadian Bioinformatics Workshop. 15 June 2016.', 50) -}}
{{ p('PG11.\ "Biophysics Seminar," MBP 1015Y. ' ~ dept ~ ' of Medical Biophysics. University of Toronto. 2015--2016.', 50) -}}
{{ p('PG10.\ "Epigenomics." Summer Student Program. ' ~ dept ~ ' of Medical Biophysics. University of Toronto. 8 June 2015.', 50) -}}
{{ p('PG9.\ ["Gene Regulation Network Analysis."](https://www.youtube.com/watch?v=tcRS32HZGww) Pathway and Network Analysis of -omic Data. Canadian Bioinformatics Workshop. 3 June 2015.', 50) -}}
{{ p('PG8.\ "Biophysics Seminar," MBP 1015Y. ' ~ dept ~ ' of Medical Biophysics. University of Toronto. 15 October 2014--2015.', 50) -}}
{{ p('PG7.\ ["Gene Regulation Network Analysis."](https://www.youtube.com/watch?v=Pc93naYd-wA) High-throughput Biology: From Sequence to Networks. Canadian Bioinformatics Workshop. 3 May 2015.', 50) -}}
{{ p('PG6.\ ["Transcription Factor Regulatory Analysis."](https://www.youtube.com/watch?v=OyK-1-zv2es) Pathway and Network Analysis of omics Data. Canadian Bioinformatics Workshop, 4 June 2014.', 50) -}}
{{ p('PG5.\ "Introduction to ENCODE" and "The Segway annotation of the ENCODE Data." Iowa Institute of Human Genetics Bioinformatics Short Course. Taught two one-hour lectures. University of Iowa. 30--31 July 2013.', 50) -}}
{{ p('PG4.\ "Genes and gambling: using probability to make sense of biology." Guest lecture for undergraduate computer science course, Bellevue College. Winter 2010.', 50) -}}
{{ p('PG3.\ "Introduction to Python." Taught two-day seminar. European Molecular Biology Laboratory. Autumn 2005.', 50) -}}
{{ p('PG2.\ "EMBL Predoctoral Bioinformatics Workshop." Organizing committee member and teaching assistant for three-day course. European Molecular Biology Laboratory. Autumn 2004.', 50) -}}
{{ p('PG1.\ "Biological sequence analysis." Discussion leader for eight-week seminar. The University of Texas at Austin Society for Computational Biology. Summer 2003.', 50) }}
\endenumerate

### Presentations: other seminars

\beginenumerate
{{ p('PH19.\ "Semi-automated annotation of the human genome using chromatin and RNA-seq data." ' ~ dept ~ ' of Genetics. University of Pennsylvania. Philadelphia, PA. 25 July 2013.', 775) -}}
{{ p('PH18.\ "Semi-automated annotation of the human genome using chromatin and RNA-seq data." Ontario Cancer Institute. Toronto, ON. 4 July 2013.', 600) -}}
{{ p('PH17.\ "Semi-automated annotation of the human genome using chromatin and RNA-seq data." Institute for Human Genetics. University of California, San Francisco. San Francisco, CA. 21 March 2013.', 775) -}}
{{ p('PH16.\ "Semi-automated annotation of the human genome using chromatin and RNA-seq data." Analytical and Translational Genetics Unit. Massachusetts General Hospital. 24 April 2013.', 775) -}}
{{ p('PH15.\ "Semi-automated annotation of the human genome using chromatin and RNA-seq data." ' ~ dept ~ ' of Electrical and Computer Engineering. University of Texas at Austin. 22 April 2013.', 675) -}}
{{ p('PH14.\ "Semi-automated annotation of the human genome using chromatin and RNA-seq data." The Jackson Laboratory. Bar Harbor, ME. 11 March 2013.', 675) -}}
{{ p('PH13.\ "Semi-automated annotation of the human genome using chromatin and RNA-seq data." McKusick-Nathans Institute of Genetic Medicine. Johns Hopkins University. Baltimore, MD. 7 March 2013.', 775) -}}
{{ p('PH12.\ "Semi-automated annotation of the human genome using chromatin and RNA-seq data." ' ~ dept ~ ' of Human Genetics. University of Utah. Salt Lake City, UT. 25 February 2013.', 675) -}}
{{ p('PH11.\ "Semi-automated annotation of the human genome using chromatin and RNA-seq data." National Eye Institute. National Institutes of Health. Bethesda, MD. 30 January 2013.', 675) -}}
{{ p('PH10.\ "Semi-automated annotation of the human genome using chromatin and RNA-seq data." ' ~ dept ~ ' of Molecular and Medical Genetics. Oregon Health and Science University. Portland, OR. 23 January 2013.', 675) -}}
{{ p('PH9.\ "Semi-automated annotation of the human genome using chromatin and RNA-seq data." ' ~ dept ~ ' of Human Genetics. Emory University. Atlanta, GA. 14 January 2013.', 750) -}}
{{ p('PH8.\ "Semi-automated annotation of the human genome using chromatin and RNA-seq data." McDermott Center for Human Growth and Development/Center for Human Genetics. University of Texas Southwestern Medical Center. Dallas, TX. 7 January 2013.', 675) -}}
{{ p('PH7.\ "Semi-automated annotation of the human genome using chromatin and RNA-seq data." Earl Stadtman Symposium on Genetics, Genomics, and Systems Biology. Division of Intramural Research. National Institutes of Health. Bethesda, MD. 17 December 2012.', 750) -}}
{{ p('PH6.\ "Semi-automated annotation of the human genome using chromatin and RNA-seq data." Program in Bioinformatics and Integrative Biology. University of Massachusetts Medical School. Worcester, MA. 10 December 2012.', 675) -}}
{{ p('PH5.\ "Semi-automated annotation of the human genome using chromatin and RNA-seq data." ' ~ dept ~ ' of Pediatrics. University of California, San Diego. 4 June 2012.', 675) -}}
{{ p('PH4.\ "Unsupervised and semi-supervised pattern discovery in human chromatin\ structure." Section of Genetic Medicine. University of Chicago. Chicago, IL. 23 April 2012.', 775) -}}
{{ p('PH3.\ "Simultaneous segmentation of multiple functional genomics data sets with heterogeneous patterns of missing data." ' ~ dept ~ ' of Computer Science. Colorado State University. Fort Collins, CO. 10 April 2012.', 700) -}}
{{ p('PH2.\ "Properties of natural selection in mammalian promoters." Seminar, Broad Institute of MIT and Harvard. Cambridge, MA. 9 April 2008.', 775) -}}
{{ p('PH1.\ "Properties of natural selection in mammalian promoters." Seminar, Program in Bioinformatics and Integrative Biology, University of Massachusetts Medical School. Worcester, MA. 25 March 2008.', 750) }}
\endenumerate

### Presentations: other seminars, local

\beginenumerate
{{ p('PI9.\ "Modeling methyl-sensitive transcription factors with an expanded epigenetic alphabet." Annual Meeting. Acute Leukemia Translational Research Initiative. Ontario Institute for Cancer Research. Toronto, ON. 1 February 2016.', 100) -}}
{{ p('PI8.\ "Methyl-sensitive transcription factors in brain cancers." Brain Cancer Translational Research Initiative Workshop. Ontario Institute for Cancer Research. Toronto, ON. 1 February 2016.', 100) -}}
{{ p('PI7.\ "Deciphering leukemia stemness programs with an expanded epigenetic alphabet." Acute Leukemia Translational Research Initiative Workshop. Ontario Institute for Cancer Research. Toronto, ON. 26 January 2016.', 100) -}}
{{ p('PI6.\ "Epigenetics." Princess Margaret Cancer Foundation Board Retreat. Toronto, ON. 8 November 2014.', 100) -}}
{{ p('PI5.\ "Semi-automated annotation of the human genome using chromatin data." Biomedical Postdoc Seminar. University of Washington. Seattle, WA. 4 March 2013.', 100) -}}
{{ p('PI4.\ "Semi-automated annotation of the human genome using chromatin and RNA-seq data." Computational Biology Group Meeting/CSE 591C. ' ~ dept ~ ' of Computer Science. Seattle, WA. 14 December 2012.', 100) -}}
{{ p('PI3.\ "Semi-automated annotation of the human genome using whole-genome RNA-seq." Postdoctoral Research Talk. ' ~ dept ~ ' of Genome Sciences. University of Washington. 16 May 2012.', 100) -}}
{{ p('PI2.\ "Segway: pattern discovery in multitrack functional genomics data." Research Reports. ' ~ dept ~ ' of Genome Sciences. University of Washington. 13 November 2009.', 100) -}}
{{ p('PI1.\ "Segway: a dynamic Bayesian network for genomic segmentation." Reading and Research in Computational Biology. CSE 590C. 4 May 2009.', 100) }}
\endenumerate

{# displayed presentations: {{ num_presentations.current }} #}

## Professional activities

### Professional activities: society leadership positions
* **Co-chair**, Ontario Region, Association of Canadian Early Career Health Researchers, 2016--2020.
* **Member**, Membership Advisory Board, New PI Slack, 2017--2020. {# 2017-07-12--2020-07 #}
* **Secretary/Treasurer**, International Society for Computational Biology Student Council, 2004. **Member**, 2003--2004.

### Professional activities: conference organizer
* **Member**, Organizing Committee, Regulatory and Systems Genomics (RegSys){% if not compact %} Community of Special Interest{% endif %}, Intelligent Systems for Molecular Biology/European Conference on Computational Biology (ISMB/ECCB). {% if not compact %}Videoconference. 26--28 July {% endif %}2021.
{% if compact %}
* **Team Leader**, Program Committee, American Society for Human Genetics (ASHG). 2020. **Member**, 2018--2020.
{% else %}
* **Team Leader**, Program Committee, American Society for Human Genetics (ASHG 2020). Videoconference. 27--30 October 2020.
* **Member**, Program Committee, American Society for Human Genetics (ASHG 2019). Houston, TX. 15--19 October 2019.
* **Member**, Program Committee, American Society for Human Genetics (ASHG 2018). San Diego, CA. 16--20 October 2018.
{% endif %}
* **Member**, Organizing Committee, International Conference on Epigenetics and Bioengineering (ICEB). American Institute of Chemical Engineers. {% if not compact %}San Francisco, CA. 4--6 October {% endif %}2018.
* **Organizer**, Early Career Investigators Meeting on Quantitative Problems in Human Genetics and Health. Banff International Research Station. {% if not compact %}Banff, AB. 10--15 January {% endif %}2016.

### Professional activities: advisory
* **Invited Participant**, Transparency and Openness Promotion (TOP) Guidelines for Academic Institutions Panel. Ottawa Hospital Research Institute and Centre for Open Science. 2022--present.
* **Invited Participant**, Open Science Dashboard Delphi Panel, Ottawa Heart Research Institute. 14--15 March 2022.
* **Invited Participant**, Classification Expert Group, Biomedical Image Analysis Challenges (BIAS) Initiative, Medical Image Computing and Computer Assisted Intervention Society, 2021--present.
* **Invited Participant**, TRIPOD-AI Delphi Panel, TRIPOD Group, 2021--present.
* **Member**, External Advisory Board, Tri-Agency Grants Management Solution, 2020--present.
* **Invited Participant**, National Health Research Summit, Canadian Institutes for Health Research, 2019.
* **Invited Participant**, Client Experience Workshop and Journey Map Validation, Tri-Agency Grants Management Solution, 2019.
* **Member**, Reference group for the Chief Scientist, Ontario Ministry of Research, Innovation, and Science, 2017.
* **Invited Participant**, Ontario Ministry of Research and Innovation workshop: Ontario Open Access: Accelerating Science, 2016.
* **Invited Participant**, National Human Genome Research Institute planning workshop: Planning the future of genomics: foundational research and applications in genomic medicine, 2010.

### Professional activities: session organizer or chair
* "Regulatory and Systems Genomics (RegSys)". Intelligent Systems for Molecular Biology/European Conference on Computational Biology (ISMB/ECCB). {% if not compact %}Videoconference. 27 July {% endif %}2021.
* "Cell-free DNA: biological and clinical applications". Annual Meeting. American Society for Human Genetics. {% if not compact %}Videoconference. 18-22 October {% endif %}2021.
* "Plenary abstract session IV". Annual Meeting. American Society for Human Genetics. {% if not compact %}Videoconference. 30 October {% endif %}2020.
* "Late-breaking abstracts". Annual Meeting. American Society for Human Genetics. {% if not compact %}San Diego, CA. 19 October {% endif %}2018.
* "Machine learning". Biological Data Science. Cold Spring Harbor Laboratory. {% if not compact %}Cold Spring Harbor, NY. 8 November {% endif %}2018.
* "Transcriptomics and epigenomics". Probabilistic Modeling in Genomics. Cold Spring Harbor Laboratory. {% if not compact %}Cold Spring Harbor, NY. 5 November {% endif %}2018.
* "Computation and modelling in epigenetics". International Conference on Epigenetics and Bioengineering (ICEB). American Institute of Chemical Engineers. {% if not compact %}San Francisco, CA. 4--6 October {% endif %}2018.
* "Statistical learning for epigenomics data." Joint Statistical Meetings (JSM). {% if not compact %}Vancouver, BC. 31 July {% endif %}2018.
* "Statistics for biopharmaceutical studies". Joint Statistical Meetings (JSM). {% if not compact %}Vancouver, BC. 31 July {% endif %}2018.
* "Data mining in genetics and genomics." Annual Meeting. Institute for Operations Research and the Management Sciences (INFORMS). {% if not compact %}Nashville, TN. 15 November {% endif %}2016.
* "Machine learning." Biological Data Sciences. Cold Spring Harbor Laboratory. {% if not compact %}Cold Spring Harbor, NY. 27 October {% endif %}2016.
* "Big data analytics in genomics." Annual Meeting. Institute for Operations Research and the Management Sciences (INFORMS). {% if not compact %}Philadelphia, PA. 2 November {% endif %}2015.
* "Epigenomics and non-coding genome." Genome Informatics. Cold Spring Harbor Laboratory. {% if not compact %}Cold Spring Harbor, NY. 29 October {% endif %}2015.
* "Genomes and big data - data integration." Fourth Annual Canadian Human and Statistical Genetics Meeting. {% if not compact %}Vancouver, BC. 19 April {% endif %}2015.
* "Genomic and epigenomic signatures in cancer." Epigenetic Mechanisms in Cancer. Structural Genomics Consortium. {% if not compact %}Toronto, ON. 4 June {% endif %}2014.
* "Genome organization and variant detection." Conference on Bioinformatics, Computational Biology and Biomedicine. Association for Computing Machinery. {% if not compact %}Washington, DC. 24 September {% endif %}2013.

### Professional activities: session organizer or chair, local
* "Data Science". Princess Margaret Research Retreat. Princess Margaret Cancer Centre. Niagara-on-the-Lake, ON. {% if not compact %}17 May {% endif %}2019.
* "Core Facilities". Princess Margaret Research Retreat. Princess Margaret Cancer Centre. Niagara-on-the-Lake, ON. {% if not compact %}17 May {% endif %}2018.

### Professional activities: funding review
* **Member**, Predictive Modeling Special Emphasis Panel, National Human Genome Research Institute, National Institutes of Health, 2021.
* **Member**, College of Reviewers, Canadian Institutes of Health Research, 2017--present.
* **Member**, Genomics: Systems and Computational Biology Peer Review Committee, Canadian Institutes of Health Research, 2017--present. **Teleconference member**, 2015.
* **Member**, Project Grant Competition Stage 2 Peer Review Cluster 13, Canadian Institutes for Health Research, 2017.
* **Member**, Project Grant Competition Stage 1 Peer Review Clusters 5/13/15/25, Canadian Institutes for Health Research, 2016--2017.
* **Member**, Program Committee, Idea DREAM Challenge, 2016--2017.
* **Member**, Institute Community Support Travel Award Peer Review Committee, Institute for Cancer Research, Canadian Institutes for Health Research, 2016.
* **Member**, Institute Community Support Travel Award for International Agency for Research on Cancer (IARC) Conference Peer Review Committee, Institute for Cancer Research, Canadian Institutes for Health Research, 2016.
* **Member**, Review Committee, Collaborative Personalized Cancer Medicine Team Grant, Princess Margaret Cancer Centre, 2015.
* *Ad hoc* external review: United Kingdom Medical Research Council, French Institute for Bioinformatics, Natural Sciences and Engineering Research Council of Canada, Canadian Statistical Sciences Institute, Banff International Research Station.
{# NSERC years: ???, 2019 #}

### Professional activities: manuscript review
* **Academic Editor**, PeerJ, 2017--present.
* **Member**, Editorial Board, Genome Biology, 2019--present.
* **Affiliate**, bioRxiv, Cold Spring Harbor Laboratory Press, 2015--present.
* **Member**, Program Committee, Meeting on Machine Learning in Computational Biology (MLCB), 2019.
* **Member**, Program Committee, Workshop on Machine Learning in Computational Biology (MLCB), Conference on Neural Information Processing Systems (NIPS), 2017.
* **Member**, Program Committee, Research in Computational Molecular Biology Satellite Workshop on Massively Parallel Sequencing (RECOMB-seq), 2016--2017.
* **Member**, Program Committee, International Joint Conference on Artificial Intelligence (IJCAI), 2015--2016.
* **Member**, Program Committee, Great Lakes Bioinformatics Conference/Canadian Computational Biology Conference (GLBIO/CCBC), 2015--2016.
* **Member**, Program Committee, Research in Computational Molecular Biology (RECOMB), 2014--2015.
* *Ad hoc* review for journals: Nature Methods, Genome Biology, Proceedings of the National Academy of Sciences{% if not compact %} of the United States of America{% endif %}, PLOS Computational Biology, Nucleic Acids Research, Scientific Reports, Bioinformatics, PLoS ONE, BMC Genomics, BMC Bioinformatics, Journal of Machine Learning Research, Database, IEEE Transactions on Computational Biology and Bioinformatics, Artificial Intelligence in Medicine, Computational and Structural Biotechnology Journal.
* *Ad hoc* review for conferences, with refereed proceedings: Intelligent Systems in Molecular Biology/European Conferences on Computational Biology (ISMB/ECCB), Research in Computational Molecular Biology (RECOMB).
{# RECOMB years: ???, 2020 #}

### Professional activities: consortium leadership positions
* **Chair**, Large-scale Integration Task Group, ENCODE Analysis Working Group, 2010--2012.

### Professional activities: institutional leadership positions and committees
* **Lead**, Indicators for Research Impact and Organizational Excellence Working Group, University Health Network, 2019--present.
* **Co-chair**, Bioinformatics Subcommittee, Cancer Genomics Program, Princess Margaret Cancer Centre, 2013--present.
* **Member**, Senior Advisory Board, Research, Princess Margaret Cancer Centre, 2019--present.
* **Member**, Collaborative Specialization Committee, Collaborative Specialization in Genome Biology and Bioinformatics, 2020--present.
* **Member**, Research Space Committee, Princess Margaret Cancer Centre, 2016--present.
* **Member**, Computational Biology Faculty Recruitment Committee, Princess Margaret Cancer Centre, 2020--present.
* **Consultant member**, Declaration of Research Assessment (DORA) Advisory Group, University Health Network, 2020--present.
* **Member**, Director of Research Search Committee, Princess Margaret Cancer Centre, 2016--2019.
* **Member**, Legacy Working Group, Medicine by Design, University of Toronto, 2017.
* **Co-organizer**, Princess Margaret Cancer Centre Research Retreat, 2015--2016. {# Huntsville, ON, Canada. 11 May 2016--13 May 2016. #}
* **Member**, Till and McCulloch Paper of the Year Selection Committee, Princess Margaret Cancer Centre, 2016--2017.
* **Member**, Graduate Admissions Committee, {{ dept }} of Computer Science, University of Toronto, 2014--2015.
* **Member**, Princess Margaret Genomics Centre Advisory Board, 2013--2015.
* **Chair**, Cambridge University Student Pugwash Society, 2006--2007. **Secretary**, 2007--2008.
* **Representative**, EMBL--European Bioinformatics Institute Predoctoral Fellow Association, 2004--2005.
* **President**, Texas Student Publications Board of Operating Trustees, 2002--2003. **Vice President**, 2001--2002. **Member**, 2000--2003.
* **Member**, College of Natural Sciences Dean's Scholars Committee, 2000--2003.
* **Founder** and **Co--President**, University of Texas at Austin Barbecue Club, 1999--2003.
* **Chair**, Texas Student Publications Handbook Revision Committee, 2002.
* **Chair**, Texas Student Publications Election Committee, 2001--2002.
* **Member**, University of Texas at Austin Information Technology Coordinating Council, 1999--2002.
* **Member**, University of Texas at Austin General Faculty Admissions and Registration Committee, 1999--2000.

### Professional activities: student committees and examinations
* **Supervisory Committee** for PhD students: {{ dept }} of Medical Biophysics, University of Toronto (James Hawley, Noel Ong, Michael Slobodyanyuk, Yuan Gao).
* **Supervisory Committee** for PhD students: {{ dept }} of Computer Science, University of Toronto (TaeHyung Simon Kim, Alister D'Costa).
* **Supervisory Committee** for PhD students: {{ dept }} of Molecular Genetics, University of Toronto (Qiao Fang).
* **Supervisory Committee** for PhD students: {{ dept }} of Electrical and Computer Engineering, University of Toronto (Michael Leung).
* **Supervisory Committee** for PhD students: Institute of Medical Science, University of Toronto (Jeffrey Zuccato).
* **Supervisory Committee** for PhD students: Institute for Biomedical Engineering, University of Toronto (Ryan Lee).
* **Supervisory Committee** for MSc students: {{ dept }} of Medical Biophysics, University of Toronto (Leslie Oldfield, Anthony Mammoliti).
* **Supervisory Committee** for MSc students: {{ dept }} of Cell and Systems Biology, University of Toronto (Andrew Duncan).

* **Chair** for PhD final examinations: Institute for Medical Science, University of Toronto (James Hong).
* **Chair** for PhD final examinations: {{ dept }} of Ecology and Evolutionary Biology, University of Toronto (Eddie Ho).
* **Examiner** for PhD final examinations: School of Computing, Queen's University (Emese Somogyvari).
* **Examiner** for PhD final examinations: {{ dept }} of Medical Biophysics, University of Toronto (Sahar Ghanavati, Santosh Hariharan, Helen Zhu).
* **Examiner** for PhD final examinations: Institute for Medical Science, University of Toronto (Sarah Gagliano).
* **Examiner** for MSc final examinations: {{ dept }} of Medical Biophysics, University of Toronto (Andrew Weatherbee).
* **Examiner** for MSc final examinations: {{ dept }} of Molecular Genetics, University of Toronto (Lina Antounians, Farzan Taj).
* **Examiner** for MSc final examinations: Institute for Medical Science, University of Toronto (Kartikay Chadha).
* **Examiner** for PhD qualifying examinations: {{ dept }} of Medical Biophysics, University of Toronto (Chris Huynh).
* **Examiner** for PhD reclassification examinations: {{ dept }} of Molecular Genetics, University of Toronto (Ido Nofech-Mozes).
* **Reviewer** for MSc theses: {{ dept }} of Computer Science, University of Toronto (Aryan Arbabi).
* **Host**, Gene Researcher for a Week, 2017, 2018.
* **Judge**, Poster Session, James Lepock Memorial Student Symposium, Department of Medical Biophysics, University of Toronto, 2016, 2017, 2018, 2019.
* **Judge**, Poster Session, Annual Symposium, Medicine by Design, University of Toronto, 2016.
* **Judge**, Biohackathon, Internationally Genetically Engineered Machine (iGEM) Club, University of Toronto, 2016.
* **Judge**, Summer Student Poster Day, {{ dept }} of Medical Biophysics, University of Toronto, 2014, 2015, 2016, 2018.
* **Mentor**, National Resource for Network Biology, Google Summer of Code, 2014.

### Professional activities: memberships
* **Member**, American Society for Human Genetics, 2016, 2018--2021.
* **Member**, Global Alliance for Genomics and Health, 2014--present. **Member**, File Formats Task Team, 2019--present.
* **Member**, International Society for Computational Biology, 2003--2004, 2010--2011, 2015--2016, 2018--2019, 2021--2022.
* **Member**, Canadian Artificial Intelligence Association, 2018--2019.
* **Member**, Statistical Society of Canada, 2018. {# member 5830 #}
* **Member**, Association for Computing Machinery Special Interest Group on Bioinformatics, 2013--2014.
* **Member**, National Postdoctoral Association, 2011--2013.
* **Member**, Phi Beta Kappa, 2003--present.
* **Junior Member**, Isaac Newton Institute for Mathematical Sciences, 2006--2013.
* **Member**, American Association for the Advancement of Science, 2007--2008.
* **Member**, Genetics Society, 2006--2007.

### Professional activities: memberships, local
* **Member**, Northwest Institute of Genetic Medicine, 2009--2013.
* **Member**, University of Washington Postdoctoral Association, 2008--2013.
* **Member**, Society of Computational Biology, 2002--2003.
* **Member**, Microbiology and Molecular Biology Student Society, 1998--1999.

## Prior positions

{% include 'positions-prior.md.jinja' %}

{% if compact and annotate %}
## Trainees, staff, and visitors
{% else %}
## Trainees and staff supervised
{% endif %}

### Trainees and staff supervised: current

{% if compact %}
\setlist*[enumerate]{leftmargin=\widthof{T99.}+0.5em}
{% endif %}

\beginenumerate
T42.\ **Alba, Veronica**. BSc Student, Campus Saint-Jean, University of Alberta. 2021--present.

T41.\ **Tan, Luomeng**. HBSc Student, {{ dept }}{% if not compact %}s{% endif %} of Cell and System Biology{% if not compact %} and Computer Science{% endif %}, University of Toronto. 2021--present. {# 2021-05-10--present #}

T40.\ **Yoo, Esther**. BASc Student, Division of Engineering Science, University of Toronto. 2020--present. {# 2020-05-11--present #}

T37.\ **Lu, Zhiyuan ("Annie")**. BSc Student, {{ dept }}{% if not compact %}s{% endif %} of Computer Science{% if not compact %} and Statistical Sciences{% endif %}, University of Toronto. 2020--present. {# 2020-05-11--present #}

T35.\ **Huynh, Linh**. Postdoctoral Fellow, University Health Network, 2020--present.

T33.\ **Liu, Yushan ("Ida")**. HBSc Student, {{ dept }}s of Mathematics and Statistical Sciences, University of Toronto, 2019--present.
{# 2019-05-13--present #}

T31.\ **Niu, Yi Nian ("Jeffrey")**. HBSc Student, {{ dept }} of Computer Science, University of Toronto, 2019--present.
{# 2019-05-06--present #}

T27.\ **Wilson, Samantha**. Postdoctoral Fellow, University Health Network, 2018--present.
{# 2018-02-01--present #}

T15.\ **Mendez, Mickaël**. PhD Student, {{ dept }} of Computer Science, University of Toronto, 2016--present.
{# 2016-01--present #}

T9.\ **Viner, Coby**. PhD Student, {{ dept }} of Computer Science, University of Toronto, 2016--present. MSc Student{% if not compact %}, {{ dept }} of Computer Science, University of Toronto{% endif %}, 2014--2016.
{# MSc: 2014-06-02--2016-01, PhD: 2016-01--present #}
{# MSc graduation: 2016-03-15 #}

T8.\ **Roberts, Eric**. Bioinformatics Programmer, University Health Network, 2014--present.
\endenumerate

### Trainees and staff supervised: past

\beginenumerate
{% macro present_position() -%}
{% if not compact %}\
Present position: {{ caller() }}
{% endif %}
{%- endmacro %}

T39.\ **Li, Xing Hao ("Leo")**. BASc Student, Division of Engineering Science, University of Toronto. 2020--2021. {# 2020-05-11--2021-04-30 #}

T38.\ **Gopalakrishnan, Aparna**. HBSc Student, {{ dept }}{% if not compact %}s{% endif %} of Computer Science{% if not compact %} and Mathematics{% endif %}, University of Toronto. 2020--2021. {# 2020-05-11--2021-04-30 #}

T36.\ **Keshavarzian, Tina**. MSc Student, {{ dept }} of Medical Biophysics, University of Toronto, 2020. {# 2020-05-11--??? #}

T34.\ **Wrana, Michael**. BComp Student, {{ dept }} of Mathematics and Statistics, Queen's University, 2019.
{% call present_position() %}MSc Student, School of Computing, Queen's University, Kingston, ON.{% endcall %}
{# 2019-05-13-- #}

T32.\ **Reed, Siddharth**. BSc Student, {{ dept }} of Biology, McMaster University, 2019.
{% call present_position() %}MSc Student, {{ dept }} of Computational Biology, Carnegie Mellon University, USA.{% endcall %}
{# 2019-05-06--??? #}

T30.\ **Liu, Yufang ("Flora")**. BSc Student, {{ dept }} of Computer Science, University of Toronto, 2018.
{% call present_position() %}Software Developer, Google Cloud Industry Foundation, Waterloo, ON, Canada.{% endcall %}
{# 2018-05-07-- #}

T29.\ **McNeil, Matthew**. BSc Student, {{ dept }} of Biochemistry, University of Toronto, 2018--2019.
{% call present_position() %}MSc Student, {{ dept }} of Medical Biophysics, University of Toronto, Toronto, ON, Canada.{% endcall %}
{# 2018-04-30--2019-08-30 #}

T28.\ **Xu, Winnie**. BSc Student, {{ dept }} of Immunology, University of Toronto, 2018.
{% call present_position() %}HBASc Student, {{ dept }} of Computer Science and Statistics, University of Toronto, Toronto, ON, Canada.{% endcall %}
{# 2018-04-23-- #}

T26.\ **Asenjo Ponce de León, Marc**. Bachelor's Student, {% if not compact %}Barcelona {% endif %}School of Informatics, Universitat Politècnica de Catalunya, 2018.
{% call present_position() %}NLP Data Scientist, IOMED Medical Solutions, Barcelona, Spain.{% endcall %}

T25.\ **Subasri, Vallijah**. MSc Student, {{ dept }} of Medical Biophysics, University of Toronto, 2017.
{% call present_position() %}PhD Student, {{ dept }} of Medical Biophysics, University of Toronto, Toronto, ON, Canada.{% endcall %}
{# 2017-09-07--sometime in 2017 #}

T24.\ **Cao, Chang**. BSc Student, {{ dept }} of Statistical Sciences, University of Toronto, 2017--2018.
{% call present_position() %}Manager, AML/ATF Models and Analytics, Scotiabank, Toronto, ON, Canada.{% endcall %}
{# 2017-05-08--??? #}

T23.\ **Smith, Ian**. MSc Student, {{ dept }} of Medical Biophysics, University of Toronto, 2017.
{% call present_position() %}PhD Student, {{ dept }} of Medical Biophysics, University of Toronto, Toronto, ON, Canada.{% endcall %}
{# 2017-03-20-- #}

T22.\ **Schonbach, Maya**. MSc Student, {{ dept }} of Medical Biophysics, University of Toronto, 2016.
{# 2016-10-17-- #}

T21.\ **Houlahan, Katie**. MSc Student, {{ dept }} of Medical Biophysics, University of Toronto, 2016.
{% call present_position() %}Postdoctoral Fellow, Stanford University, Stanford, CA, USA.{% endcall %}
{# 2016-10-17-- #}

T20.\ **Hawley, James**. MSc Student, {{ dept }} of Medical Biophysics, University of Toronto, 2016.
{% call present_position() %}PhD Student, {{ dept }} of Medical Biophysics, University of Toronto, Toronto, ON, Canada.{% endcall %}

T19.\ **Nguyen, Francis**. MSc Student, {{ dept }} of Medical Biophysics, University of Toronto, 2016--2019.
{% call present_position() %}Web Developer, University Health Network, Toronto, ON, Canada.{% endcall %}

T18.\ **Bi, Haixin ("Sarah")**. Post-BSc Summer Student, Princess Margaret Cancer Centre, 2016.
{% call present_position() %}PhD Student, Computational and Systems Biology Program, Massachusetts Institute of Technology, Cambridge, MA, USA.{% endcall %}

T17.\ **Denisko, Danielle**. MSc Student, {{ dept }} of Medical Biophysics, University of Toronto, 2017--2019. BSc Student, {% if not compact %}{{ dept }} of Physics, University of Toronto, {% endif %}2016--2017.
{% call present_position() %}PhD Student, Bioinformatics and Integrative Genomics PhD Program, Harvard University, Boston, MA, USA.{% endcall %}
{# 2016-05-09--2019-11-29 #}

T16.\ **Chan, Rachel**. MSc Student, {{ dept }} of Computer Science, University of Toronto, 2018--2020. BASc Student, {% if not compact %}Science Co-op Program, University of British Columbia, {% endif %}2016--2018.
{% call present_position() %}Computer Vision Engineer, DeepX, Tokyo, Japan.{% endcall %}
{# 2016-05-02--present #}

T14.\ **Madani Tonekaboni, S.\ Ali**. PhD Student, {{ dept }} of Medical Biophysics, University of Toronto. 2015.
{% call present_position() %}Machine Learning Team Lead, Cyclica, Toronto, ON, Canada.{% endcall %}
{# 2015-09-10-- #}

T13.\ **Sood, Ankur Jai**. BESc (Honors) Student, Mechatronic Systems Engineering, {% if not compact %}University of Western Ontario{% else %}Western University{% endif %}. 2015--2019.
{% call present_position() %}Software Engineer, Lucid Motors, Newark, CA, USA.{% endcall %}
{# 2015-05-14-- #}

T12.\ **Zeng, Xing**. BSc (Honors) Student, {% if not compact %}Undergraduate Toronto Research Experience in Computer Science,{% endif %} {{ dept }} of Computer Science, University of Toronto. 2015--2016.
{% call present_position() %}Senior Software Engineer, Text IQ, Vancouver, BC, Canada.{% endcall %}
{# 2015-05-19-- #}

T11.\ **Karimzadeh, Mehran R.** PhD Student, {{ dept }} of Medical Biophysics, University of Toronto, 2015--2020.
{% call present_position() %}Postdoctoral Fellow, Vector Institute and University of California, San Francisco, CA, USA.{% endcall %}
{# research assistant 2014-12-23--2016-08; PhD student 2016-09--??? #}

T10.\ **Chicco, Davide**. Postdoctoral Fellow, University Health Network, 2014--2018.
{% call present_position() %}Research Associate, University of Toronto, Toronto, ON, Canada.{% endcall %}
{# 2014-09-08-- #}

T7.\ **Shaw, Adam J.** Student, Google Summer of Code, 2014.
{% call present_position() %}Software Engineer, Google, San Bruno, CA, USA.{% endcall %}

T6.\ **Petwe, Harshad S.** BS Student, {{ dept }} of Computer Science and Engineering, University of Washington, 2012.

T5.\ **Ellenbogen, Paul**. BS Student, {{ dept }} of Computer Science and Engineering, University of Washington, 2011--2013.
{% call present_position() %}PhD Student, {{ dept }} of Computer Science, Princeton University, Princeton, NJ, USA.{% endcall %}

T4.\ **Sahu, Avinash D.** MS Student, School of Communication {% if compact %}&{% else %}and{% endif %} Comp{% if not compact %}uter{% endif %} Sci{% if not compact %}ence{% endif %}, École Polytechnic Fédérale de Lausanne, 2011.
{% call present_position() %}Postdoctoral Fellow, {{ dept }} of Computer Science, University of Maryland, College Park, MD, USA.{% endcall %}

T3.\ **Staples, Jeffrey**. PhD Student, {{ dept }} of Genome Sciences, University of Washington, 2011.
{% call present_position() %}Manager, Analysis R&D, Regeneron Pharmaceuticals, Tarrytown, NY, USA.{% endcall %}

T2.\ **Lemus Vergara, Tzitziki J.** PhD Student, {{ dept }} of Genome Sciences, University of Washington, 2009.
{% call present_position() %}Postdoctoral Fellow, {{ dept }} of Human Genetics and Biological Chemistry, University of California, Los Angeles, CA, USA, 2016.{% endcall %}

T1.\ **Buske, Orion J.** BS {% if not compact %}(Honors){% endif %} Student, {{ dept }} of Computer Science and Engineering, University of Washington, 2009--2010.
{% call present_position() %}CEO, Gene42, Toronto, ON, Canada.{% endcall %}
\endenumerate

{% if not (compact and annotate) %}
## Long-term visitors hosted
{% endif %}
### Long-term visitors hosted: past
\beginenumerate
V1.\ **Zamparo, Lee**. Postdoctoral Fellow, Memorial Sloan-Kettering Cancer Center, 2017--2019.
{% call present_position() %}Applied Research Scientist, ServiceNow, Toronto ON, Canada.{% endcall %}
{# 2017-12-04--2019-06-30 #}
\endenumerate

## Media coverage
### Media coverage: text interviews
* ["NSF grant changes raise alarm about commitment to basic research."](https://www.nature.com/articles/d41586-020-02272-x) *Nature*. {% if not compact %}6 August {% endif %}2020.
* ["10 tips for submitting a successful preprint."](https://www.natureindex.com/news-blog/tips-how-to-most-successful-preprint-research-science-submission-study) *Nature Index*. {% if not compact %}26 May {% endif %}2020.
* ["Michael Hoffman — 46 Questions."](https://46questions.wordpress.com/2020/01/26/michael-hoffman/) *46 Questions for Scientists*. {% if not compact %}26 January {% endif %}2020.
* ["Alumni Interviews."](https://issuu.com/colastudiv/docs/ddg_nl19/22) *Dean's Distinguished Graduates Alumni Newsletter*. College of Liberal Arts, University of Texas at Austin. {% if not compact %}20 August {% endif %}2019.
* ["Human Longevity Study Sparks Questions About Face Prediction Claims, Data Sharing, Role of Preprints."](https://www.genomeweb.com/sequencing/human-longevity-study-sparks-questions-about-face-prediction-claims-data-sharing-role) GenomeWeb. {% if not compact %}8 September {% endif %}2017.
* ["An interview with Michael Hoffman."](https://www.embl-abr.org.au/michael-hoffman-interview/) *EMBL Australia Bioinformatics Resource*. {% if not compact %}3 March {% endif %}2017.
* ["Expanding the DNA alphabet to understand cancer."](https://news.oicr.on.ca/2016/12/expanding-the-dna-alphabet-to-understand-cancer/) *OICR News*. {% if not compact %}1 December {% endif %}2016.
* ["Attack of the data suckers."](http://ashclinicalnews.org/attack-of-the-data-suckers/) *ASH Clinical News*. {% if not compact %}27 April {% endif %}2016.
* ["Biden's cancer bid exposes rift among researchers."](http://www.politico.com/story/2016/01/joe-biden-cancer-researchers-rift-218465) *Politico*. {% if not compact %}31 January {% endif %}2016.
* ["NEJM Editor Backtracks on Data-Sharing 'Parasites' Editorial."](http://www.medscape.com/viewarticle/857756) *Medscape Medical News*. {% if not compact %}26 January {% endif %}2016.
* ["Strength In Numbers: Finding And Developing Bioinformaticians."](http://www.frontlinegenomics.com/147/strength-numbers-finding-developing-bioinformaticians/) *Front Line Genomics*. {% if not compact %}13 October {% endif %}2014.
* ["Kelso: For barbecue, this Texan-turned-Canadian goes to great lengths."](http://www.mystatesman.com/news/news/local/kelso-for-barbecue-this-texan-turned-canadian-goes/ngn2F/) *Austin American-Statesman*. {% if not compact %}27 July {% endif %}2014.
* ["As Biomedical Researchers Face Tough Job Market, Experts Offer Advice and Propose Changes."](https://www.genomeweb.com/biomedical-researchers-face-tough-job-market-experts-offer-advice-and-propose-ch) GenomeWeb. {% if not compact %}5 June {% endif %}2014.
* ["101 questions with a bioinformatician \#4: Michael Hoffman."](http://www.acgt.me/blog/2014/4/20/101-questions-with-a-bioinformatician-4-michael-hoffman) ACGT. {% if not compact %}20 April {% endif %}2014.
* ["Meet Michael Hoffman."](http://thepmcf.ca/News-Media/Blog/The-PMCF-Blog/January-2014/Meet-Michael-Hoffman) Princess Margaret Cancer Foundation Blog. {% if not compact %}16 January {% endif %}2014.

### Media coverage: audio interviews
* ["Using computers to understand cancer with Dr.\ Michael Hoffman."](https://www.uhn.ca/corporate/News/UHN_PodCast/Behind_the_Breakthrough/Pages/Episode10_Michael_Hoffman.aspx) Behind the Breakthrough Podcast, University Health Network. {% if not compact %}10 December {% endif %}2019.

### Media coverage: meeting reports
* ["Genome Informatics 2014."](http://www.genomebiology.com/2014/15/11/543) *Genome Biology*. {% if not compact %}22 November {% endif %}2014.

## Citizenship
* United States of America: citizen.
* Canada: citizen.
{% endblock %}<|MERGE_RESOLUTION|>--- conflicted
+++ resolved
@@ -448,11 +448,7 @@
 ### Presentations: other teaching
 
 \beginenumerate
-<<<<<<< HEAD
-{{ p('PG36.\ "Evaluating machine learning claims." Summer Student Program. ' ~ dept ~ ' of Medical Biophysics. University of Toronto. 26 July 2022.', 50) -}}
-=======
 {{ p('PG36.\ "Evaluating machine learning claims." Summer Student Program.' ~ dept ~ ' of Medical Biophysics. University of Toronto. 26 July 2022.', 50) -}}
->>>>>>> 34bda759
 {{ p('PG35.\ "Evaluating machine learning claims." Foundational Computational Biology.' ~ dept ~ ' of Molecular Genetics. University of Toronto. 16 June 2022.', 50) -}}
 {{ p('PG34.\ "Cancer Epigenetics." ' ~ dept ~ ' of Medical Biophysics. University of Toronto. 18 November 2021.', 50) -}}
 {{ p('PG33.\ "Evaluating machine learning claims." Summer Student Program. ' ~ dept ~ ' of Medical Biophysics. University of Toronto. 17 August 2021.', 50) -}}
