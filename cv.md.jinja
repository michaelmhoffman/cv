{% extends 'base.md.jinja' %}

{% block everything %}
{% include 'head.md.jinja' %}

{% if not compact %}
## Current positions
{% endif %}

{% include 'positions-current.md.jinja' %}

## Education

{% include 'education.md.jinja' %}

## Publications

{% include 'publications.md.jinja' %}

{% if not compact %}
## Intellectual property
{% endif %}

{% include 'patent.md.jinja' %}

### Copyrights

* Segway: a dynamic Bayesian network method for segmenting genomic data. <https://segway.hoffmanlab.org/>. Canadian copyright registration number 1115448.
* Segtools: exploratory data analysis of genomic segmentations. <https://segtools.hoffmanlab.org/>. Canadian copyright registration number 1115535.
* Genomedata: a format for storing large-scale functional genomics data. <https://genomedata.hoffmanlab.org/>. Canadian copyright registration number 1115391.
* Sunflower: a model of transcription factor binding and evolution. Canadian copyright registration number 1115330.

## Recognitions {% if compact or select %}(selected){% endif %}

{% include 'recognitions.md.jinja' %}

## Funding

{% include 'funding.md.jinja' %}

{% if (not compact) or annotate %}
## Presentations
{% endif %}

{# Note: last presentation in a group must end with }} instead of -}} #}

{% include 'presentations-invited.md.jinja' %}

### Presentations: invited/keynote, local

\beginenumerate
{# XXX: title for PB24 #}
{{ p('PB24.\ Princess Margaret Cancer Centre Research Retreat. Niagara-on-the-Lake, ON. 17 May 2024.', 150) -}}
{{ p('PB23.\ ["Large language models for genomics: opportunities and challenges."](https://docs.google.com/presentation/d/1PCARcE1p1BBH8sxCj3SSO6cK_Gpb3E0TS0ckfl252z0) Colloquium on Applications of Large Language Models. ' ~ dept ~ ' of Statistical Sciences, ' ~ univ ~ ' of Toronto. Toronto, ON. 11 April 2023.') -}}
{{ p('PB22.\ "Reproducibility standards for machine learning in the life sciences." Statistical Genetics Journal Club. Strategic Training for Advanced Genetic Epidemiology, ' ~ univ ~ ' of Toronto. Videoconference. 29 April 2022.') -}}
{{ p('PB21.\ ["Reproducibility standards for machine learning in the life sciences."](https://www.youtube.com/watch?v=iDiwLwh1B-c) Workshop on Reproducibility. Canadian Statistical Sciences Institute Ontario. Videoconference. 25 February 2022.') -}}
{% if annotate %}
* Keynote.
{% endif %}
{{ p('PB20.\ "Virtual ChIP-seq: predicting transcription factor binding by learning from the transcriptome." Amgen Scholars Distinguished Speaker Seminar. Amgen Scholars Canada Program, ' ~ univ ~ ' of Toronto. Videoconference. 2 June 2021.', 33) -}}
{{ p('PB19.\ ["Segway and the Graphical Models Toolkit: a framework for probabilistic genomic inference."](https://www.youtube.com/watch?v=kQLN0BiTsOM&t=111) ' ~ univ ~ ' of Toronto Machine Intelligence Student Team, ' ~ univ ~ ' of Toronto. Videoconference. 14 January 2021.', 550) -}}
{{ p('PB18.\ "Evaluating machine learning claims." International Data Science Speaker Series. Canadian Statistical Sciences Institute, ' ~ dept ~ ' of Computer Science Master of Science in Applied Computing Program, and Rotman School of Management Master of Management Analytics Program. ' ~ univ ~ ' of Toronto. Videoconference. 21 December 2020.', 550) -}}
{{ p('PB17.\ "Modeling methyl-sensitive transcription factor motifs with an expanded epigenetic alphabet." ReGen20: The Stem Cell Project, Fifth Annual Stem Cell Conference. Student Society for Stem Cell Research, ' ~ univ ~ ' of Toronto. Toronto, ON. 29 February 2020.', 550) -}}
{{ p('PB16.\ "Virtual ChIP-seq: predicting transcription factor binding by learning from the transcriptome." Friday ML Seminar, Vector Institute. Toronto, ON. 18 January 2019.', 550) -}}
{{ p('PB15.\ "Virtual ChIP-seq: predicting transcription factor binding by learning from the transcriptome." ' ~ univ ~ ' of Toronto Machine Intelligence Student Team, ' ~ univ ~ ' of Toronto. Toronto, ON. 31 October 2017.', 550) -}}
{{ p('PB14.\ "Semi-automated human genome annotation using chromatin data." Undergraduate AI Day. Undergraduate AI Group, ' ~ univ ~ ' of Toronto. Toronto, ON. 22 November 2016.', 550) -}}
{{ p('PB13.\ "Data challenges for researchers." Reconnect16. CASRAI Canadian National Chapter. Toronto, ON. 24 October 2016.', 550) -}}
{{ p('PB12.\ "The expanded epigenetic alphabet." Ontario Research Fund Funding Announcement. Ontario Ministry of Research and Innovation. Toronto, ON. 22 August 2016', 550) -}}
{{ p('PB11.\ "100% open access: expect no less." Ontario Open Access: Accelerating Science. Ontario Ministry of Research and Innovation. Toronto, ON. 18 March 2016.', 600) -}}
{{ p('PB10.\ "Semi-automated genome annotation and an expanded epigenetic alphabet." Signals and Computational Intelligence Chapter. Toronto Section. Institute of Electrical and Electronics Engineers. Toronto, ON. 11 February 2016', 100) -}}
{{ p('PB9.\ "Modeling methyl-sensitive transcription factor motifs with an expanded epigenetic alphabet." Personalizing Cancer Medicine in 2016. Toronto, ON. 1 February 2016', 100) -}}
{{ p('PB8.\ "Modeling methyl-sensitive transcription factor motifs with an expanded epigenetic alphabet." ' ~ dept ~ ' of Medical Biophysics Annual Retreat. Geneva Park, ON. 20 October 2015.', 100) -}}
{{ p('PB7.\ "Semi-automated genome annotation and an expanded epigenetic alphabet." Program in Genetic Networks Workshop. Canadian Institute for Advanced Research. Toronto, ON. 10 April 2015.', 600) -}}
{{ p('PB6.\ "Semi-automated human genome annotation." Signals and Intelligence Chapter/Signal Processing Chapter/Engineering in Medicine and Biology Chapter. Toronto Section. Institute of Electrical and Electronics Engineers. Toronto, ON. 9 March 2015.', 500) -}}
{{ p('PB5.\ "Transcription factor binding prediction." Biohackathon. Internationally Genetically Engineered Machine (iGEM) Club. ' ~ univ ~ ' of Toronto. Toronto, ON. 22 January 2015.', 500) -}}
{{ p('PB4.\ "Machine Learning and Epigenomics." Princess Margaret Cancer Centre Research Retreat. Huntsville, ON. 15 May 2014.', 100) -}}
{{ p('PB3.\ ["Semi-automated annotation of the human genome using chromatin and RNA-seq data."](https://www.youtube.com/watch?v=3R5BPKV3iho&t=111) Toronto Bioinformatics Users Group. Toronto, ON. 27 November 2013.', 500) -}}
{{ p('PB2.\ "Student address, ' ~ univ ~ ' of Texas at Austin 120th Spring Commencement, College of Natural Sciences Convocation." Austin, TX. 17 May 2003.', 250) -}}
{{ p('PB1.\ "Student address, ' ~ univ ~ ' of Texas at Austin 55th Honors Day Convocation." Austin, TX. 12 April 2003.', 250) }}
\endenumerate

### Presentations: conference, selected from abstracts

{% macro pc(text, location, date, year, score=0) -%}
{% if compact -%}
{{ p("Q" ~ text ~ ". " ~ year ~ ".", score) }}
{% else -%}
{{ p("PC" ~ text ~ ". " ~ location ~ ". " ~ date ~ " " ~ year ~ ".", score) }}
{% endif -%}
{% endmacro -%}

{% if compact %}
\setlist*[enumerate]{leftmargin=\widthof{Q99.}+0.5em}
{% endif %}

\beginenumerate
<<<<<<< HEAD
{{ pc('22.\ "Human papillomavirus integration transforms chromatin to drive oncogenesis." Highlight talk. RECOMB-CCB 2024. Cambridge, MA, USA. 29 April – 2 May 2024.
=======
{{ pc('22.\ "Human papillomavirus integration transforms chromatin to drive oncogenesis." Highlight talk. Research in Computational Molecular Biology (RECOMB)-Computational Cancer Biology (CCB) 2024', 'Cambridge, MA', '28 April', 2024, 750) -}}
>>>>>>> ebe119c5
{{ pc('21.\ "Sensitive and reproducible cell-free methylome quantification with synthetic spike-in controls." Topic-contributed session on modelling multi-scale omics data towards complex traits in medicine and agriculture. Joint Statistical Meetings', 'Toronto, ON', '10 August', 2023, 750) -}}
{{ pc('20.\ ["Viral integration transforms chromatin to drive oncogenesis."](https://www.youtube.com/watch?v=GGGg9bLLgmM) Intelligent Systems for Molecular Biology/European Conference on Computational Biology (ISMB/ECCB) 2021', 'Videoconference', '27 July', 2021, 750) -}}
{{ pc('19.\ "Inference of transcription factor binding sites in new cell types from open chromatin and gene expression data." Topic-contributed session on statistical learning for epigenomics data. Joint Statistical Meetings', 'Vancouver, BC', '31 July', 2018, 750) -}}
{{ pc('18.\ "Modeling methyl-sensitive transcription factor motifs with an expanded epigenetic alphabet." Keystone Conference on DNA and RNA Methylation', 'Vancouver, BC', '22 January', 2018, 725) -}}
{{ pc('17.\ "Modeling methyl-sensitive transcription factor motifs with an expanded epigenetic alphabet." Canadian Cancer Research Conference', 'Vancouver, BC', '7 November', 2017, 725) -}}
{{ pc('16.\ "Transcription factor expression and its effects on binding site occupancy and motif preference." Cold Spring Harbor Laboratory/Wellcome Trust Conference on Genome Informatics', 'Hinxton, England', '19 September', 2016, 725) -}}
{{ pc('15.\ ["Segway: semi-automated genome annotation."](https://www.youtube.com/watch?v=-GOML8D9iWk) Bioinformatics Open Source Conference', 'Dublin, Ireland', '10 July', 2015, 350) -}}
{{ pc('14.\ "Transcription factor binding in an expanded epigenetic alphabet." World Congress on Medical Physics. International Union for Physical and Engineering Sciences', 'Toronto, ON', '11 June', 2015, 350) -}}
{{ pc('13.\ "Transcription factor binding in an expanded epigenetic alphabet." Keystone Symposium on DNA Methylation. Keystone Symposia on Molecular and Cellular Biology', 'Keystone, CO', '1 April', 2015, 725) -}}
{{ pc('12.\ "Transcription factor motif discovery and prediction in an expanded epigenetic alphabet." Cold Spring Harbor Laboratory/Wellcome Trust Conference on Genome Informatics', 'Cambridge, England', '22 September', 2014, 725) -}}
{{ pc('11.\ "One genome, many epigenomes, machine learning." Workshop on Big Data for Health, ' ~ univ ~ ' of Toronto', 'Toronto, ON', '4 July', 2014, 300) -}}
{{ pc('10.\ "Semi-automated annotation of functional elements with whole genome RNA-seq." Machine Learning in Computational Biology 2012. Neural Information Processing Systems Conference 2012', 'Stateline, NV', '7 December', 2012, 350) -}}
{{ pc('9.\ "Functional genomics and machine learning." SynBioCon 2012', 'Austin, TX', '26 May', 2012, 300) -}}
{{ pc('8.\ "Semi-automated annotation of the human genome using whole-genome RNA-seq." ENCODE and modENCODE AWG/PI Meeting', 'Cambridge, MA', '22 May', 2012, 300) -}}
{{ pc('7.\ "Discovery of functional elements using whole-genome RNA-seq." The Biology of Genomes', 'Cold Spring Harbor, NY', '9 May', 2012, 725) -}}
{{ pc('6.\ "Chromosomal features: large-scale integration." ENCODE AWG Workshop', 'Stanford, CA', '7 March', 2011, 300) -}}
{{ pc('5.\ "Large-scale integration group update." ENCODE AWG Workshop', 'Barcelona, Spain', '20 July', 2010, 300) -}}
{{ pc('4.\ "Large-scale behavior task group." ENCODE AWG Workshop', 'Rockville, MD', '8 March', 2010, 300) -}}
{{ pc('3.\ "Segway: a dynamic Bayesian network for genomic segmentation." ENCODE and modENCODE Consortia Meeting', 'Bethesda, MD', 'Spring', 2009, 300) -}}
{{ pc('2.\ "ENCODE and Segway." ENCODE AWG Workshop', 'Rockville, MD', 'December', 2008, 300) -}}
{{ pc('1.\ "Poly: rapid development of embarrassingly parallelizable applications." Bioinformatics Open Source Conference', 'Glasgow, Scotland', 'Summer', 2004, 350) }}
\endenumerate

### Presentations: conference, selected from abstracts, trainee

\beginenumerate
{{ p('PD5.\ "Semi-automated annotation of the human genome using chromatin data." ' ~ univ ~ ' of Washington Postdoctoral Association Research Symposium. Seattle, WA. 27 November 2012.', 100) -}}
{{ p('PD4.\ "Properties of natural selection in mammalian promoters." Sanger-Cambridge PhD Symposium. Hinxton, England. Spring 2008.', 100) -}}
{{ p('PD3.\ "Sunflower: a model of transcription factor binding." European Molecular Biology Laboratory Predoctoral Fellow Retreat. Barcelona, Spain. Summer 2007.', 100) -}}
{{ p('PD2.\ "Measurements of evolution and natural selection." Trinity College Science Society Symposium. Cambridge, England. Spring 2007.', 100) -}}
{{ p('PD1.\ "Visualizing protein-DNA and protein-RNA interactions with AANT." Trinity College Science Society Symposium. Cambridge, England. 13 March 2004.', 100) }}
\endenumerate

### Presentations: invited panelist

{% macro pe(text, location, date, year, score=0) -%}
{% if compact -%}
{{ p("R" ~ text ~ ". " ~ year ~ ".", score) }}
{% else -%}
{{ p("PE" ~ text ~ ". " ~ location ~ ". " ~ date ~ " " ~ year ~ ".", score) }}
{% endif -%}
{% endmacro -%}

{% if compact %}
\setlist*[enumerate]{leftmargin=\widthof{R99.}+0.5em}
{% endif %}

\beginenumerate
{{ pe('5.\ "Career Panel and Q&A." Genome Sciences 20th Anniversary Symposium. ' ~ dept ~ ' of Genome Sciences. ' ~ univ ~ ' of Washington', 'Seattle, WA', '11 November', 2022, 200) -}}
{{ pe('4.\ ["Testbeds and Validation of Standards."](https://docs.google.com/presentation/d/1n6sHAVTh3psKUrTfLHfkK7rz2dkDqXp6G6Eg_vZn5GQ) Global Alliance for Genomics and Health (GA4GH) GA4GH Connect', 'Montréal, QC', '20 April', 2022, 250) -}}
{{ pe('3.\ ["Moving from talk to walk: Implementing open science practices at Canadian universities and research institutions."](https://www.youtube.com/watch?v=c6DYkASSj3Q) Canadian Science Policy Conference', 'Videoconference', '25 November', 2021, 250) -}}
{{ pe('2.\ "Networking." Trainee-Mentor Lunch. Annual Meeting. American Society for Human Genetics', 'Houston, TX', '17 October', 2019, 200) -}}
{{ pe('1.\ "Genomic computing challenges and perspectives." Intelligent Systems for Molecular Biology (ISMB)', 'Orlando, FL', '12 July', 2016, 250) }}
\endenumerate

### Presentations: invited panelist, local

\beginenumerate
{{ p('PF11.\ "Towards a better future for academia." Annual Retreat. ' ~ dept ~ ' of Medical Biophysics. ' ~ univ ~ ' of Toronto. Rosseau, ON. 20 September 2022.', 200) -}}
{{ p('PF10.\ "Moving machine learning in -omics from bench to bedside: How can we get there faster?" OICR Translational Research Conference. Toronto, ON. 26 March 2021.', 200) -}}
{{ p('PF9.\ "Establishing a Strong Network in the Virtual World." KITE Trainee Executive Committee, Toronto Rehabilitation Institute. Toronto, ON. 6 August 2020.', 200) -}}
{{ p('PF8.\ "Rise of the machines." The Know Show. Toronto, ON. 28 August 2019', 200) -}}
{{ p('PF7.\ "Big data." Connaught International Symposium. GEMINI Connaught Program and ' ~ dept ~ ' of Immunology, ' ~ univ ~ ' of Toronto. Toronto, ON. 21 November 2016', 200) -}}
{{ p('PF6.\ "Canada\'s Research Data Management Ecosystem." Reconnect16. Canadian National Chapter, CASRAI. Toronto, ON. 24 October 2016.', 200) -}}
{{ p('PF5.\ "Health research and data." Ontario Open Access: Accelerating Science. Ontario Ministry of Research and Innovation. Toronto, ON. 18 March 2016.', 200) -}}
{{ p('PF4.\ "Geneva Election Day." ' ~ dept ~ ' of Medical Biophysics Annual Retreat. Geneva Park, ON. 19 October 2015.', 200) -}}
{{ p('PF3.\ "Informatics, Annotation, and Computing." Applied Cancer Genomics Symposium, Toronto, ON. 3 October 2014.', 200) -}}
{{ p('PF2.\ "The job search process: postdoctoral, faculty, and industry jobs." Toronto Bioinformatics Users Group. Toronto, ON. 27 November 2013.', 200) -}}
{{ p('PF1.\ "Networking." Women in Genome Sciences Discussion. ' ~ univ ~ ' of Washington. 23 February 2012.', 200) }}
\endenumerate

### Presentations: other teaching

\beginenumerate

{{ p('PG41.\ "Evaluating machine learning claims." Foundational Computational Biology, MMG 1345H.' ~ dept ~ ' of Molecular Genetics. ' ~ univ ~ ' of Toronto. 24 May 2024.', 50) -}}
{{ p('PG40.\ "Evaluating machine learning claims." Biomedical Applications of Artificial Intelligence, MBP 1413H. ' ~ dept ~ ' of Medical Biophysics. ' ~ univ ~ ' of Toronto. 18 January 2024.', 50) -}}
{{ p('PG39.\ "Evaluating machine learning claims." Machine Learning for Regenerative Medicine. Stem Cell Network. Videoconference. 28 June 2023.', 50) -}}
{{ p('PG38.\ "Evaluating machine learning claims." Foundational Computational Biology II, MMG 1345H.' ~ dept ~ ' of Molecular Genetics. ' ~ univ ~ ' of Toronto. 8 June 2023.', 50) -}}
{{ p('PG37.\ "Evaluating machine learning claims." Biomedical Applications of Artificial Intelligence, MBP 1413H. ' ~ dept ~ ' of Medical Biophysics. ' ~ univ ~ ' of Toronto. 19 January 2023.', 50) -}}
{{ p('PG36.\ "Evaluating machine learning claims." Summer Student Program.' ~ dept ~ ' of Medical Biophysics. ' ~ univ ~ ' of Toronto. 26 July 2022.', 50) -}}
{{ p('PG35.\ "Evaluating machine learning claims." Foundational Computational Biology II, MMG 1345H.' ~ dept ~ ' of Molecular Genetics. ' ~ univ ~ ' of Toronto. 16 June 2022.', 50) -}}
{{ p('PG34.\ "Cancer Epigenetics." ' ~ dept ~ ' of Medical Biophysics. ' ~ univ ~ ' of Toronto. 18 November 2021.', 50) -}}
{{ p('PG33.\ "Evaluating machine learning claims." Summer Student Program. ' ~ dept ~ ' of Medical Biophysics. ' ~ univ ~ ' of Toronto. 17 August 2021.', 50) -}}
{{ p('PG32.\ ["Gene Regulation and Motif Analysis."](https://www.youtube.com/watch?v=QmOyz6bmVdg&list=PL3izGL6oi0S-xaoH8p9LnJD8RQm8eNWF2) Pathway and Network Analysis of -omic Data. Canadian Bioinformatics Workshop. 11 May 2021.', 50) -}}
{{ p('PG31.\ "Evaluating machine learning claims." Advanced Computational Biology, MMG 1345H.' ~ dept ~ ' of Molecular Genetics. ' ~ univ ~ ' of Toronto. 27 May 2021.', 50) -}}
{{ p('PG30.\ "Gene Regulation Network Analysis." Pathway and Network Analysis of -omic Data. Canadian Bioinformatics Workshop. 28 July 2020.', 50) -}}
{{ p('PG29.\ "Machine learning for epigenomics." Guest seminar for Epigenetics. ' ~ dept ~ ' of Medical Biophysics. ' ~ univ ~ ' of Toronto. 28 November 2019.', 50) -}}
{{ p('PG28.\ "Evaluating machine learning claims." Summer Student Program. ' ~ dept ~ ' of Medical Biophysics. ' ~ univ ~ ' of Toronto. 9 July 2019.', 50) -}}
{{ p('PG27.\ "Gene Regulation Network Analysis." Pathway and Network Analysis of -omic Data. Canadian Bioinformatics Workshop. 28 June 2019.', 50) -}}
{{ p('PG26.\ "Biophysics Seminar," MBP 1015Y. ' ~ dept ~ ' of Medical Biophysics. ' ~ univ ~ ' of Toronto. 26 September 2018--29 May 2019.', 50) -}}
{{ p('PG25.\ "Gene Regulation Network Analysis." High-throughput Biology: From Sequence to Networks. Canadian Bioinformatics Workshop. 17 March 2019.', 50) -}}
{{ p('PG24.\ "Cancer epigenomics." Guest seminar for Quantitative Cancer Genomics. ' ~ dept ~ ' of Medical Biophysics. ' ~ univ ~ ' of Toronto. 31 January 2019.', 50) -}}
{{ p('PG23.\ "Epigenomics." Summer Student Program. ' ~ dept ~ ' of Medical Biophysics. ' ~ univ ~ ' of Toronto. 7 August 2018.', 50) -}}
{{ p('PG22.\ ["Gene Regulation Network Analysis."](https://www.youtube.com/watch?v=6rdI4KaRFlM) Pathway and Network Analysis of -omic Data. 27 June 2018.', 50) -}}
{{ p('PG21.\ "Machine learning in epigenomics." Guest seminar for Epigenetics. ' ~ dept ~ ' of Medical Biophysics. ' ~ univ ~ ' of Toronto. 7 December 2017.', 50) -}}
{{ p('PG20.\ "Data integration and epigenomics." Advanced Sequencing Technologies and Applications. Cold Spring Harbor Laboratory. 13 November 2017.', 50) -}}
{{ p('PG19.\ "Biophysics Seminar," MBP 1015Y. ' ~ dept ~ ' of Medical Biophysics. ' ~ univ ~ ' of Toronto. 27 September 2017--28 March 2018.', 50) -}}
{{ p('PG18.\ ["Gene Regulation Network Analysis."](https://www.youtube.com/watch?v=WEHrbjK49l4) High-throughput Biology: From Sequence to Networks. Canadian Bioinformatics Workshop. 27 March 2017.', 50) -}}
{{ p('PG17.\ "Cancer epigenomics." Guest seminar for Quantitative Cancer Genomics. ' ~ dept ~ ' of Medical Biophysics. ' ~ univ ~ ' of Toronto. 2 February 2017.', 50) -}}
{{ p('PG16.\ "Semi-automated human genome annotation using chromatin data." Guest lecture for CSC 2417, ' ~ dept ~ ' of Computer Science, ' ~ univ ~ ' of Toronto. 16 November 2016.', 50) -}}
{{ p('PG15.\ "Data integration and epigenomics." Advanced Sequencing Technologies and Applications. Cold Spring Harbor Laboratory. 14 November 2016.', 50) -}}
{{ p('PG14.\ "Biophysics Seminar," MBP 1015Y. ' ~ dept ~ ' of Medical Biophysics. ' ~ univ ~ ' of Toronto. 2016--2017.', 50) -}}
{{ p('PG13.\ "Epigenomics." Summer Student Program. ' ~ dept ~ ' of Medical Biophysics. ' ~ univ ~ ' of Toronto. 30 May 2016.', 50) -}}
{{ p('PG12.\ ["Gene Regulation Network Analysis."](https://www.youtube.com/watch?v=SYDU5Ycas4Q) Pathway and Network Analysis of -omic Data. Canadian Bioinformatics Workshop. 15 June 2016.', 50) -}}
{{ p('PG11.\ "Biophysics Seminar," MBP 1015Y. ' ~ dept ~ ' of Medical Biophysics. ' ~ univ ~ ' of Toronto. 2015--2016.', 50) -}}
{{ p('PG10.\ "Epigenomics." Summer Student Program. ' ~ dept ~ ' of Medical Biophysics. ' ~ univ ~ ' of Toronto. 8 June 2015.', 50) -}}
{{ p('PG9.\ ["Gene Regulation Network Analysis."](https://www.youtube.com/watch?v=tcRS32HZGww) Pathway and Network Analysis of -omic Data. Canadian Bioinformatics Workshop. 3 June 2015.', 50) -}}
{{ p('PG8.\ "Biophysics Seminar," MBP 1015Y. ' ~ dept ~ ' of Medical Biophysics. ' ~ univ ~ ' of Toronto. 15 October 2014--2015.', 50) -}}
{{ p('PG7.\ ["Gene Regulation Network Analysis."](https://www.youtube.com/watch?v=Pc93naYd-wA) High-throughput Biology: From Sequence to Networks. Canadian Bioinformatics Workshop. 3 May 2015.', 50) -}}
{{ p('PG6.\ ["Transcription Factor Regulatory Analysis."](https://www.youtube.com/watch?v=OyK-1-zv2es) Pathway and Network Analysis of omics Data. Canadian Bioinformatics Workshop, 4 June 2014.', 50) -}}
{{ p('PG5.\ "Introduction to ENCODE" and "The Segway annotation of the ENCODE Data." Iowa Institute of Human Genetics Bioinformatics Short Course. Taught two one-hour lectures. ' ~ univ ~ ' of Iowa. 30--31 July 2013.', 50) -}}
{{ p('PG4.\ "Genes and gambling: using probability to make sense of biology." Guest lecture for undergraduate computer science course, Bellevue College. Winter 2010.', 50) -}}
{{ p('PG3.\ "Introduction to Python." Taught two-day seminar. European Molecular Biology Laboratory. Autumn 2005.', 50) -}}
{{ p('PG2.\ "EMBL Predoctoral Bioinformatics Workshop." Organizing committee member and teaching assistant for three-day course. European Molecular Biology Laboratory. Autumn 2004.', 50) -}}
{{ p('PG1.\ "Biological sequence analysis." Discussion leader for eight-week seminar. ' ~ univ ~ ' of Texas at Austin Society for Computational Biology. Summer 2003.', 50) }}
\endenumerate

### Presentations: other seminars

\beginenumerate
{{ p('PH19.\ "Semi-automated annotation of the human genome using chromatin and RNA-seq data." ' ~ dept ~ ' of Genetics. ' ~ univ ~ ' of Pennsylvania. Philadelphia, PA. 25 July 2013.', 775) -}}
{{ p('PH18.\ "Semi-automated annotation of the human genome using chromatin and RNA-seq data." Ontario Cancer Institute. Toronto, ON. 4 July 2013.', 600) -}}
{{ p('PH17.\ "Semi-automated annotation of the human genome using chromatin and RNA-seq data." Institute for Human Genetics. ' ~ univ ~ ' of California, San Francisco. San Francisco, CA. 21 March 2013.', 775) -}}
{{ p('PH16.\ "Semi-automated annotation of the human genome using chromatin and RNA-seq data." Analytical and Translational Genetics Unit. Massachusetts General Hospital. 24 April 2013.', 775) -}}
{{ p('PH15.\ "Semi-automated annotation of the human genome using chromatin and RNA-seq data." ' ~ dept ~ ' of Electrical and Computer Engineering. ' ~ univ ~ ' of Texas at Austin. 22 April 2013.', 675) -}}
{{ p('PH14.\ "Semi-automated annotation of the human genome using chromatin and RNA-seq data." The Jackson Laboratory. Bar Harbor, ME. 11 March 2013.', 675) -}}
{{ p('PH13.\ "Semi-automated annotation of the human genome using chromatin and RNA-seq data." McKusick-Nathans Institute of Genetic Medicine. Johns Hopkins ' ~ univ ~ '. Baltimore, MD. 7 March 2013.', 775) -}}
{{ p('PH12.\ "Semi-automated annotation of the human genome using chromatin and RNA-seq data." ' ~ dept ~ ' of Human Genetics. ' ~ univ ~ ' of Utah. Salt Lake City, UT. 25 February 2013.', 675) -}}
{{ p('PH11.\ "Semi-automated annotation of the human genome using chromatin and RNA-seq data." National Eye Institute. ' ~ nih ~ '. Bethesda, MD. 30 January 2013.', 675) -}}
{{ p('PH10.\ "Semi-automated annotation of the human genome using chromatin and RNA-seq data." ' ~ dept ~ ' of Molecular and Medical Genetics. Oregon Health and Science ' ~ univ ~ '. Portland, OR. 23 January 2013.', 675) -}}
{{ p('PH9.\ "Semi-automated annotation of the human genome using chromatin and RNA-seq data." ' ~ dept ~ ' of Human Genetics. Emory ' ~ univ ~ '. Atlanta, GA. 14 January 2013.', 750) -}}
{{ p('PH8.\ "Semi-automated annotation of the human genome using chromatin and RNA-seq data." McDermott Center for Human Growth and Development/Center for Human Genetics. ' ~ univ ~ ' of Texas Southwestern Medical Center. Dallas, TX. 7 January 2013.', 675) -}}
{{ p('PH7.\ "Semi-automated annotation of the human genome using chromatin and RNA-seq data." Earl Stadtman Symposium on Genetics, Genomics, and Systems Biology. Division of Intramural Research. ' ~ nih ~ '. Bethesda, MD. 17 December 2012.', 750) -}}
{{ p('PH6.\ "Semi-automated annotation of the human genome using chromatin and RNA-seq data." Program in Bioinformatics and Integrative Biology. ' ~ univ ~ ' of Massachusetts Medical School. Worcester, MA. 10 December 2012.', 675) -}}
{{ p('PH5.\ "Semi-automated annotation of the human genome using chromatin and RNA-seq data." ' ~ dept ~ ' of Pediatrics. ' ~ univ ~ ' of California, San Diego. 4 June 2012.', 675) -}}
{{ p('PH4.\ "Unsupervised and semi-supervised pattern discovery in human chromatin\ structure." Section of Genetic Medicine. ' ~ univ ~ ' of Chicago. Chicago, IL. 23 April 2012.', 775) -}}
{{ p('PH3.\ "Simultaneous segmentation of multiple functional genomics data sets with heterogeneous patterns of missing data." ' ~ dept ~ ' of Computer Science. Colorado State ' ~ univ ~ '. Fort Collins, CO. 10 April 2012.', 700) -}}
{{ p('PH2.\ "Properties of natural selection in mammalian promoters." Seminar, Broad Institute of MIT and Harvard. Cambridge, MA. 9 April 2008.', 775) -}}
{{ p('PH1.\ "Properties of natural selection in mammalian promoters." Seminar, Program in Bioinformatics and Integrative Biology, ' ~ univ ~ ' of Massachusetts Medical School. Worcester, MA. 25 March 2008.', 750) }}
\endenumerate

### Presentations: other seminars, local

\beginenumerate
{{ p('PI9.\ "Modeling methyl-sensitive transcription factors with an expanded epigenetic alphabet." Annual Meeting. Acute Leukemia Translational Research Initiative. Ontario Institute for Cancer Research. Toronto, ON. 1 February 2016.', 100) -}}
{{ p('PI8.\ "Methyl-sensitive transcription factors in brain cancers." Brain Cancer Translational Research Initiative Workshop. Ontario Institute for Cancer Research. Toronto, ON. 1 February 2016.', 100) -}}
{{ p('PI7.\ "Deciphering leukemia stemness programs with an expanded epigenetic alphabet." Acute Leukemia Translational Research Initiative Workshop. Ontario Institute for Cancer Research. Toronto, ON. 26 January 2016.', 100) -}}
{{ p('PI6.\ "Epigenetics." Princess Margaret Cancer Foundation Board Retreat. Toronto, ON. 8 November 2014.', 100) -}}
{{ p('PI5.\ "Semi-automated annotation of the human genome using chromatin data." Biomedical Postdoc Seminar. ' ~ univ ~ ' of Washington. Seattle, WA. 4 March 2013.', 100) -}}
{{ p('PI4.\ "Semi-automated annotation of the human genome using chromatin and RNA-seq data." Computational Biology Group Meeting/CSE 591C. ' ~ dept ~ ' of Computer Science. Seattle, WA. 14 December 2012.', 100) -}}
{{ p('PI3.\ "Semi-automated annotation of the human genome using whole-genome RNA-seq." Postdoctoral Research Talk. ' ~ dept ~ ' of Genome Sciences. ' ~ univ ~ ' of Washington. 16 May 2012.', 100) -}}
{{ p('PI2.\ "Segway: pattern discovery in multitrack functional genomics data." Research Reports. ' ~ dept ~ ' of Genome Sciences. ' ~ univ ~ ' of Washington. 13 November 2009.', 100) -}}
{{ p('PI1.\ "Segway: a dynamic Bayesian network for genomic segmentation." Reading and Research in Computational Biology. CSE 590C. 4 May 2009.', 100) }}
\endenumerate

{# displayed presentations: {{ num_presentations.current }} #}

## Professional activities

{% include 'leadership-society.md.jinja' %}

{% include 'advisory-peer-review.md.jinja' %}

{% include 'leadership-institutional.md.jinja' %}

### Professional activities: student committees and examinations
<<<<<<< HEAD
* **Supervisory Committee** for PhD students: {{ dept }} Pharmacology and Toxicology, {{ univ }} of Toronto: Sehyun Cheon
* **Supervisory Committee** for PhD students: {{ dept }} of Medical Biophysics, {{ univ }} of Toronto: James Hawley, Noel Ong, Mykhaylo ("Michael") Slobodyanyuk, Yuan ("William") Gao, Mohamed Alias
=======
* **Supervisory Committee** for PhD students: {{ dept }} of Medical Biophysics, {{ univ }} of Toronto: James Hawley, Noel Ong, Mykhaylo ("Michael") Slobodyanyuk, Yuan ("William") Gao, Mohamed Alias, Emma Collier
>>>>>>> ebe119c5
* **Supervisory Committee** for PhD students: {{ dept }} of Computer Science, {{ univ }} of Toronto: TaeHyung Simon Kim, Alister D'Costa
* **Supervisory Committee** for PhD students: {{ dept }} of Molecular Genetics, {{ univ }} of Toronto: Qiao Fang
* **Supervisory Committee** for PhD students: {{ dept }} of Electrical and Computer Engineering, {{ univ }} of Toronto: Michael Leung
* **Supervisory Committee** for PhD students: Institute of Medical Science, {{ univ }} of Toronto: Jeffrey Zuccato
* **Supervisory Committee** for PhD students: Institute for Biomedical Engineering, {{ univ }} of Toronto: Ryan Lee
<<<<<<< HEAD
* **Supervisory Committee** for MSc students: {{ dept }} of Medical Biophysics, {{ univ }} of Toronto: Leslie Oldfield, Anthony Mammoliti, Emma Collier, Tingxiao ("Victoria") Gao, Darah Vlaminck
=======
* **Supervisory Committee** for PhD students: {{ dept }} Pharmacology and Toxicology, {{ univ }} of Toronto: Sehyun Cheon
* **Supervisory Committee** for MSc students: {{ dept }} of Medical Biophysics, {{ univ }} of Toronto: Leslie Oldfield, Anthony Mammoliti, Tingxiao ("Victoria") Gao, Darah Vlaminck
>>>>>>> ebe119c5
* **Supervisory Committee** for MSc students: {{ dept }} of Cell and Systems Biology, {{ univ }} of Toronto: Andrew Duncan
* **Supervisory Committee** for MSc students: {{ dept }} of Biochemistry, {{ univ }} of Toronto: Natalie Kwong
* **Chair** for PhD final examinations: Institute for Medical Science, {{ univ }} of Toronto: James Hong
* **Chair** for PhD final examinations: {{ dept }} of Ecology and Evolutionary Biology, {{ univ }} of Toronto: Eddie Ho
* **Examiner** for PhD final examinations: School of Computing, Queen's {{ univ }}: Emese Somogyvari
* **Examiner** for PhD final examinations: {{ dept }} of Medical Biophysics, {{ univ }} of Toronto: Sahar Ghanavati, Santosh Hariharan, Helen Zhu
* **Examiner** for PhD final examinations: Institute for Medical Science, {{ univ }} of Toronto: Sarah Gagliano
* **Examiner** for MSc final examinations: {{ dept }} of Medical Biophysics, {{ univ }} of Toronto: Andrew Weatherbee
* **Examiner** for MSc final examinations: {{ dept }} of Molecular Genetics, {{ univ }} of Toronto: Lina Antounians, Farzan Taj
* **Examiner** for MSc final examinations: Institute for Medical Science, {{ univ }} of Toronto: Kartikay Chadha
* **Examiner** for PhD qualifying examinations: {{ dept }} of Medical Biophysics, {{ univ }} of Toronto: Kevin Cheng, Chris Huynh
* **Examiner** for PhD reclassification examinations: {{ dept }} of Molecular Genetics, {{ univ }} of Toronto: Ido Nofech-Mozes
* **Reviewer** for MSc theses: {{ dept }} of Computer Science, {{ univ }} of Toronto: Aryan Arbabi
* **Host**, Gene Researcher for a Week, 2017, 2018.
* **Judge**, Poster Session, James Lepock Memorial Student Symposium, {{ dept }} of Medical Biophysics, {{ univ }} of Toronto, 2016, 2017, 2018, 2019.
* **Judge**, Poster Session, Annual Symposium, Medicine by Design, {{ univ }} of Toronto, 2016.
* **Judge**, Biohackathon, Internationally Genetically Engineered Machine (iGEM) Club, {{ univ }} of Toronto, 2016.
* **Judge**, Summer Student Poster Day, {{ dept }} of Medical Biophysics, {{ univ }} of Toronto, 2014, 2015, 2016, 2018.
* **Mentor**, National Resource for Network Biology, Google Summer of Code, 2014.

### Professional activities: memberships
* **Member**, American Society for Human Genetics, 2016, 2018--2023.
* **Member**, Human Cell Atlas, 2023--present.
* **Member**, Global Alliance for Genomics and Health, 2014--present. **Member**, File Formats Task Team, 2019--present.
* **Member**, International Society for Computational Biology, 2003--2004, 2010--2011, 2015--2016, 2018--2019, 2021--2022.
* **Member**, Canadian Artificial Intelligence Association, 2018--2019.
* **Member**, Statistical Society of Canada, 2018. {# member 5830 #}
* **Member**, Association for Computing Machinery Special Interest Group on Bioinformatics, 2013--2014.
* **Member**, National Postdoctoral Association, 2011--2013.
* **Member**, Phi Beta Kappa, 2003--present.
* **Junior Member**, Isaac Newton Institute for Mathematical Sciences, 2006--2013.
* **Member**, American Association for the Advancement of Science, 2007--2008.
* **Member**, Genetics Society, 2006--2007.

### Professional activities: memberships, local
* **Member**, Northwest Institute of Genetic Medicine, 2009--2013.
* **Member**, {{ univ }} of Washington Postdoctoral Association, 2008--2013.
* **Member**, Society of Computational Biology, 2002--2003.
* **Member**, Microbiology and Molecular Biology Student Society, 1998--1999.

## Prior positions

{% include 'positions-prior.md.jinja' %}

{% if compact and annotate %}
## Trainees, staff, and visitors
{% else %}
## Trainees and staff supervised
{% endif %}

{% include 'supervision.md.jinja' %}

{% if not (compact and annotate) %}
## Long-term visitors hosted
{% endif %}
### Long-term visitors hosted: past
\beginenumerate
V1.\ **Zamparo, Lee**. Postdoctoral Fellow, Memorial Sloan-Kettering Cancer Center, 2017--2019.
{% call present_position() %}Applied Research Scientist, ServiceNow, Toronto ON, Canada.{% endcall %}
{# 2017-12-04--2019-06-30 #}
\endenumerate

## Media coverage
### Media coverage: text interviews
* ["NSF grant changes raise alarm about commitment to basic research."](https://www.nature.com/articles/d41586-020-02272-x) *Nature*. {% if not compact %}6 August {% endif %}2020.
* ["10 tips for submitting a successful preprint."](https://www.natureindex.com/news-blog/tips-how-to-most-successful-preprint-research-science-submission-study) *Nature Index*. {% if not compact %}26 May {% endif %}2020.
* ["Michael Hoffman — 46 Questions."](https://46questions.wordpress.com/2020/01/26/michael-hoffman/) *46 Questions for Scientists*. {% if not compact %}26 January {% endif %}2020.
* ["Alumni Interviews."](https://issuu.com/colastudiv/docs/ddg_nl19/22) *Dean's Distinguished Graduates Alumni Newsletter*. {% if not compact %}College of Liberal Arts, {% endif %}{{ univ }} of Texas at Austin. {% if not compact %}20 August {% endif %}2019.
* ["Human Longevity Study Sparks Questions About Face Prediction Claims, Data Sharing, Role of Preprints."](https://www.genomeweb.com/sequencing/human-longevity-study-sparks-questions-about-face-prediction-claims-data-sharing-role) GenomeWeb. {% if not compact %}8 September {% endif %}2017.
* ["An interview with Michael Hoffman."](https://www.embl-abr.org.au/michael-hoffman-interview/) *EMBL Australia Bioinformatics Resource*. {% if not compact %}3 March {% endif %}2017.
* ["Expanding the DNA alphabet to understand cancer."](https://news.oicr.on.ca/2016/12/expanding-the-dna-alphabet-to-understand-cancer/) *OICR News*. {% if not compact %}1 December {% endif %}2016.
* ["Attack of the data suckers."](http://ashclinicalnews.org/attack-of-the-data-suckers/) *ASH Clinical News*. {% if not compact %}27 April {% endif %}2016.
* ["Biden's cancer bid exposes rift among researchers."](http://www.politico.com/story/2016/01/joe-biden-cancer-researchers-rift-218465) *Politico*. {% if not compact %}31 January {% endif %}2016.
* ["NEJM Editor Backtracks on Data-Sharing 'Parasites' Editorial."](http://www.medscape.com/viewarticle/857756) *Medscape Medical News*. {% if not compact %}26 January {% endif %}2016.
* ["Strength In Numbers: Finding And Developing Bioinformaticians."](http://www.frontlinegenomics.com/147/strength-numbers-finding-developing-bioinformaticians/) *Front Line Genomics*. {% if not compact %}13 October {% endif %}2014.
* ["Kelso: For barbecue, this Texan-turned-Canadian goes to great lengths."](http://www.mystatesman.com/news/news/local/kelso-for-barbecue-this-texan-turned-canadian-goes/ngn2F/) *Austin American-Statesman*. {% if not compact %}27 July {% endif %}2014.
* ["As Biomedical Researchers Face Tough Job Market, Experts Offer Advice and Propose Changes."](https://www.genomeweb.com/biomedical-researchers-face-tough-job-market-experts-offer-advice-and-propose-ch) GenomeWeb. {% if not compact %}5 June {% endif %}2014.
* ["101 questions with a bioinformatician \#4: Michael Hoffman."](http://www.acgt.me/blog/2014/4/20/101-questions-with-a-bioinformatician-4-michael-hoffman) ACGT. {% if not compact %}20 April {% endif %}2014.
* ["Meet Michael Hoffman."](http://thepmcf.ca/News-Media/Blog/The-PMCF-Blog/January-2014/Meet-Michael-Hoffman) Princess Margaret Cancer Foundation Blog. {% if not compact %}16 January {% endif %}2014.

### Media coverage: audio interviews
* ["Using computers to understand cancer with Dr.\ Michael Hoffman."](https://www.uhn.ca/corporate/News/UHN_PodCast/Behind_the_Breakthrough/Pages/Episode10_Michael_Hoffman.aspx) Behind the Breakthrough Podcast, {{ uhn }}. {% if not compact %}10 December {% endif %}2019.

### Media coverage: meeting reports
* ["Genome Informatics 2014."](http://www.genomebiology.com/2014/15/11/543) *Genome Biology*. {% if not compact %}22 November {% endif %}2014.

## Citizenship
* {% if compact %}Citizen of United States of America and Canada.{% else %}United States of America: citizen.
* Canada: citizen.{% endif %}
{% endblock %}<|MERGE_RESOLUTION|>--- conflicted
+++ resolved
@@ -94,11 +94,7 @@
 {% endif %}
 
 \beginenumerate
-<<<<<<< HEAD
-{{ pc('22.\ "Human papillomavirus integration transforms chromatin to drive oncogenesis." Highlight talk. RECOMB-CCB 2024. Cambridge, MA, USA. 29 April – 2 May 2024.
-=======
 {{ pc('22.\ "Human papillomavirus integration transforms chromatin to drive oncogenesis." Highlight talk. Research in Computational Molecular Biology (RECOMB)-Computational Cancer Biology (CCB) 2024', 'Cambridge, MA', '28 April', 2024, 750) -}}
->>>>>>> ebe119c5
 {{ pc('21.\ "Sensitive and reproducible cell-free methylome quantification with synthetic spike-in controls." Topic-contributed session on modelling multi-scale omics data towards complex traits in medicine and agriculture. Joint Statistical Meetings', 'Toronto, ON', '10 August', 2023, 750) -}}
 {{ pc('20.\ ["Viral integration transforms chromatin to drive oncogenesis."](https://www.youtube.com/watch?v=GGGg9bLLgmM) Intelligent Systems for Molecular Biology/European Conference on Computational Biology (ISMB/ECCB) 2021', 'Videoconference', '27 July', 2021, 750) -}}
 {{ pc('19.\ "Inference of transcription factor binding sites in new cell types from open chromatin and gene expression data." Topic-contributed session on statistical learning for epigenomics data. Joint Statistical Meetings', 'Vancouver, BC', '31 July', 2018, 750) -}}
@@ -266,23 +262,14 @@
 {% include 'leadership-institutional.md.jinja' %}
 
 ### Professional activities: student committees and examinations
-<<<<<<< HEAD
-* **Supervisory Committee** for PhD students: {{ dept }} Pharmacology and Toxicology, {{ univ }} of Toronto: Sehyun Cheon
-* **Supervisory Committee** for PhD students: {{ dept }} of Medical Biophysics, {{ univ }} of Toronto: James Hawley, Noel Ong, Mykhaylo ("Michael") Slobodyanyuk, Yuan ("William") Gao, Mohamed Alias
-=======
 * **Supervisory Committee** for PhD students: {{ dept }} of Medical Biophysics, {{ univ }} of Toronto: James Hawley, Noel Ong, Mykhaylo ("Michael") Slobodyanyuk, Yuan ("William") Gao, Mohamed Alias, Emma Collier
->>>>>>> ebe119c5
 * **Supervisory Committee** for PhD students: {{ dept }} of Computer Science, {{ univ }} of Toronto: TaeHyung Simon Kim, Alister D'Costa
 * **Supervisory Committee** for PhD students: {{ dept }} of Molecular Genetics, {{ univ }} of Toronto: Qiao Fang
 * **Supervisory Committee** for PhD students: {{ dept }} of Electrical and Computer Engineering, {{ univ }} of Toronto: Michael Leung
 * **Supervisory Committee** for PhD students: Institute of Medical Science, {{ univ }} of Toronto: Jeffrey Zuccato
 * **Supervisory Committee** for PhD students: Institute for Biomedical Engineering, {{ univ }} of Toronto: Ryan Lee
-<<<<<<< HEAD
-* **Supervisory Committee** for MSc students: {{ dept }} of Medical Biophysics, {{ univ }} of Toronto: Leslie Oldfield, Anthony Mammoliti, Emma Collier, Tingxiao ("Victoria") Gao, Darah Vlaminck
-=======
 * **Supervisory Committee** for PhD students: {{ dept }} Pharmacology and Toxicology, {{ univ }} of Toronto: Sehyun Cheon
 * **Supervisory Committee** for MSc students: {{ dept }} of Medical Biophysics, {{ univ }} of Toronto: Leslie Oldfield, Anthony Mammoliti, Tingxiao ("Victoria") Gao, Darah Vlaminck
->>>>>>> ebe119c5
 * **Supervisory Committee** for MSc students: {{ dept }} of Cell and Systems Biology, {{ univ }} of Toronto: Andrew Duncan
 * **Supervisory Committee** for MSc students: {{ dept }} of Biochemistry, {{ univ }} of Toronto: Natalie Kwong
 * **Chair** for PhD final examinations: Institute for Medical Science, {{ univ }} of Toronto: James Hong
