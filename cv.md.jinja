{% extends 'base.md.jinja' %}

{% block everything %}
{% include 'head.md.jinja' %}

{% if not compact %}
## Current positions
{% endif %}

{% include 'positions-current.md.jinja' %}

## Education

{% include 'education.md.jinja' %}

## Publications

{% include 'publications.md.jinja' %}

{% if not compact %}
## Intellectual property
{% endif %}

{% if not compact %}#{% endif %}## Patent applications

* [Synthetic spike-in controls for cell-free MeDIP sequencing and methods of using same.](https://patents.google.com/patent/WO2021087615A1/) Patent application PCT/CA2020/051507. 6 November 2020. Licensed to Adela.

### Copyrights

* Segway: a dynamic Bayesian network method for segmenting genomic data. <https://segway.hoffmanlab.org/>. Canadian copyright registration number 1115448.
* Segtools: exploratory data analysis of genomic segmentations. <https://segtools.hoffmanlab.org/>. Canadian copyright registration number 1115535.
* Genomedata: a format for storing large-scale functional genomics data. <https://genomedata.hoffmanlab.org/>. Canadian copyright registration number 1115391.
* Sunflower: a model of transcription factor binding and evolution. Canadian copyright registration number 1115330.

## Recognitions {% if compact or select %}(selected){% endif %}

{% include 'recognitions.md.jinja' %}

## Funding

{% if compact %}
\setlist*[enumerate]{leftmargin=\widthof{F99.}+0.5em}
{% endif %}

### Funding: lead principal investigator

\beginenumerate
F19.\ Essential Oncology Software for Research.
Princess Margaret Data Science Program, University Health Network.
{% if compact %}D{% else %}8 months, d{% endif %}irect costs CAD 16,500.
{% if not compact %}August {% endif %}2021--{% if not compact %}March {% endif %}2022.

F18.\ Canada Research Continuity Emergency Fund.
Canada Research Coordinating Committee.
{% if compact %}D{% else %}24 weeks, d{% endif %}irect costs CAD 65,452.
{% if not compact %}October {% endif %}2020--{% if not compact %}February {% endif %}2021.

F17.\ "Genome-wide cell-free DNA methylation enrichment and sequencing for preeclampsia diagnosis."
McLaughlin Centre.
Accelerator Grant in Genomic Medicine and Health Informatics.
{% if compact %}D{% else %}1 year, d{% endif %}irect costs CAD 80,000.
{% if not compact %}May {% endif %}2019--{% if not compact %}April {% endif %}2020. {# MC-2019-07 #}

F16.\ "DNA methylation profiling in cell-free DNA: a non-invasive method to screen for pre-term birth."
Canadian Institutes of Health Research.
Project Grant.
{% if compact %}D{% else %}6 years, d{% endif %}irect costs CAD 1,237,817. {# initial 1,212,525 + 25,292 COVID supplement #}
{% if not compact %}April {% endif %}2019--{% if not compact %}March {% endif %}2023. {# 389866 #}

F15.\ "Virtual ChIP-seq."
Nvidia GPU Grant.
In-kind, USD 4999. {# CAD 6289.35 using OANDA rate of 1.258121 CAD/USD on 2018-02-12 #}
{% if not compact %}February {% endif %}2018.

F11.\ "Comprehending epigenomic changes in gene dysregulation and cancer using machine learning."
Canadian Institutes of Health Research New Investigator Salary Award.
{% if compact %}D{% else %}5 years, d{% endif %}irect costs CAD 300,000.
{% if not compact %}March {% endif %}2017--{% if not compact %}February {% endif %}2022. {# 201512MSH-360970 #}

F10.\ "The expanded epigenetic alphabet: transcription factor binding in methylated DNA and beyond."
Ontario Ministry of Economic Development, Job Creation and Trade.{% if not compact %}
Ontario Research Fund:{% endif %}
Early Researcher Award.
{% if compact %}T{% else %}5 years, t{% endif %}otal costs CAD 140,000.
{% if not compact %}April {% endif %}2016--{% if not compact %}March {% endif %}2021. {# ER15-11-233 #}

F9.\ "Epigenetic DNA modifications as drivers of leukemia gene expression programs."
Canadian Cancer Society.
Innovation Grant.
{% if not compact %}Awarded: 3 years, direct costs CAD 200,000.
Actual: {% endif %}{% if compact %}D{% else %}3 years, d{% endif %}irect costs CAD 199,000{% if not compact %} (sponsor-wide cut to continuing grants){% endif %}.
{% if not compact %}August {% endif %}2015--{% if not compact %}July {% endif %}2018. {# 703827 #}

F8.\ "Interpreting epigenetic DNA modifications in glioblastoma stem cells."
McLaughlin Centre.
Accelerator Grant in Genomic Medicine and Health Informatics.
{% if compact %}D{% else %}1 year, d{% endif %}irect costs CAD 65,000.
{% if not compact %}May {% endif %}2015--{% if not compact %}April {% endif %}2016. {# MC-2015-06 #}

F7.\ "Transcription factor recognition models with modified nucleobases."
Natural Sciences and Engineering Research Council of Canada.
Discovery Grant.
{% if compact %}D{% else %}7 years, d{% endif %}irect costs CAD 247,192.83. {# 35,000/year * 7 + 2,192.83 supplement #}
{% if not compact %}April {% endif %}2015--{% if not compact %}March {% endif %}2023. {# RGPIN-2015-3948 #}

{% if not nostartup %}
{% include 'startup.md' %}
{% endif %}

F2.\ "Pattern discovery for comparative epigenomics."
National Institutes of Health/National Human Genome Research Institute.
Pathway to Independence Award (Parent K99/R00).
{% if not compact %}Awarded: 5 years, total costs USD 966,069.
Actual: {% endif %}{% if compact %}T{% else %}2 years, t{% endif %}otal costs USD 206,244{% if not compact %} (no longer eligible for R00 portion after move to Canada){% endif %}.
{% if not compact %}September {% endif %}2011--{% if not compact %}October {% endif %}2013.

F1.\ Graduate research fellowship.
National Science Foundation.
{% if compact %}D{% else %}5 years, d{% endif %}irect costs USD 142,872.
{% if not compact %}September {% endif %}2003--{% if not compact %}August {% endif %}2008.
\endenumerate

### Funding: co-principal investigator

\beginenumerate
F14.\ "Acute Leukemia Translational Research Initiative."
Ontario Institute for Cancer Research.
{% if compact %}T{% else %}2 years, t{% endif %}otal costs CAD 9,743,920.
{% if not compact %}April {% endif %}2017--{% if not compact %}September {% endif %}2021.
{% if not compact %}Lead principal investigators: John E.\ Dick, Aaron D.\ Schimmer.{% endif %} {# AL-TRI-FR-UHN #}

F13.\ "Deciphering and manipulating cell-specific regulatory network to produce therapeutic designer cells."
Medicine by Design, University of Toronto.
Team Project Award.
{% if compact %}D{% else %}3 years, d{% endif %}irect costs CAD 314,309.
{% if not compact %}September {% endif %}2016--{% if not compact %}August {% endif %}2019.
{% if not compact %}Lead principal investigator: Jason Fish.{% endif %} {# C1TPA-2016-04 #}

F12.\ "Regulatory network control of neural stem cells for endogenous repair."
Medicine by Design, University of Toronto.
Team Project Award.
{% if compact %}D{% else %}3 years, d{% endif %}irect costs CAD 3,053,789.
{% if not compact %}September {% endif %}2016--{% if not compact %}August {% endif %}2019.
{% if not compact %}Lead principal investigator: Gary Bader.{% endif %} {# C1TPA-2016-01 #}
\endenumerate

### Funding: co-investigator

\beginenumerate
F18.\ "Lung cancer early detection and classification using methylome analysis of plasma cell free DNA."
Canadian Institutes for Health Research.
{% if compact %}D{% else %}4 years, d{% endif %}irect costs $995,264.
{% if not compact %}October {% endif %}2019--{% if not compact %}September {% endif %}2023.
Lead principal investigators: Scott V.\ Bratman, Geoffrey Liu. {# 420085 #}

F6.\ "Cancer Stem Cell Program."
Ontario Institute for Cancer Research.
{% if compact %}T{% else %}2 years, t{% endif %}otal costs CAD 5,436,364.
{% if not compact %}April {% endif %}2015--{% if not compact %}March {% endif %}2017.
Lead principal investigator: John E.\ Dick. {# CSC-PRAR-UHN #}

F5.\ "Sequence variation and DNA methylation patterning."
Natural Sciences and Engineering Research Council of Canada.
Discovery Grant.
{% if compact %}D{% else %}5 years, d{% endif %}irect costs CAD 160,000.
Hoffman Lab: {% if not compact %}January {% endif %}2015--{% if not compact %}January {% endif %}2017.
Lead principal investigator: Carl P.\ Ernst. {# RGPIN-2013-435512 #}
\endenumerate

{% if (not compact) or annotate %}
## Presentations
{% endif %}

{% set presentation_score_min = presentation_score|default("-inf")|float -%}
{% set num_presentations = cycler(*range(1000)) %}
{% macro p(text, score=0) -%}
{% if score >= presentation_score_min -%}
{{ text }}{% do num_presentations.next() %}

{% endif -%}
{% endmacro -%}

{% macro pa(text, location, date, year, score=0) -%}
{% if compact -%}
{{ p("P" ~ text ~ ". " ~ year ~ ".", score) }}
{% else -%}
{{ p("PA" ~ text ~ ". " ~ location ~ ". " ~ date ~ " " ~ year ~ ".", score) }}
{% endif -%}
{% endmacro -%}

{# Note: last presentation in a group must end with }} instead of -}} #}

{% if (not compact) or annotate %}#{% endif %}## Presentations: invited/keynote{% if compact and not annotate %} (selected){% endif %}

{% if compact %}
\setlist*[enumerate]{leftmargin=\widthof{P99.}+0.5em}
{% endif %}

{# XXX: add titles: PA53 #}

\beginenumerate
{{ pa('55.\ Computational Biology Seminar Series. Garvan Institute of Medical Research', 'Videoconference', '13 April', 2022, 33) -}}
{% if compact %}
{{ pa('54.\ Center for Genomic Science Innovation, University of Wisconsin-Madison', 'Madison, WI', '7 April', 2022, 33) -}}
{% else %}
{{ pa('54.\ "Predicting transcription factor binding and the effects of viral integration." Genomics Seminar Series. Center for Genomic Science Innovation, University of Wisconsin-Madison', 'Madison, WI', '7 April', 2022, 33) -}}
{% endif %}
{{ pa('53.\ "Evaluating research after DORA: a Canadian perspective." Canadian Science Policy Conference', 'Videoconference', '25 November', 2021, 33) -}}
{% if compact %}
{{ pa('52.\ ["The ungracious guest: how the human papillomavirus (HPV) changes the local host epigenome and transcriptome to promote tumorigenesis."](https://www.youtube.com/watch?v=mgtkpEcZnOU) Sanford Burnham Prebys', 'Videoconference', '14 June', 2021, 33) -}}
{% else %}
{{ pa('52.\ ["The ungracious guest: how the human papillomavirus (HPV) changes the local host epigenome and transcriptome to promote tumorigenesis."](https://www.youtube.com/watch?v=mgtkpEcZnOU) Cancer Center Seminar Series. Sanford Burnham Prebys Medical Discovery Institute', 'Videoconference', '14 June', 2021, 33) -}}
{% endif %}
{{ pa('51.\ "Predicting transcription factor binding and the effects of viral integration." Ludwig Institute Seminar Series, Ludwig Institute for Cancer Research, University of Oxford', 'Videoconference', '18 March', 2021, 33) -}}
{{ pa('50.\ "Identifying transcription factor binding using open chromatin, transcriptome, and methylation data." Vancouver Bioinformatics User Group (VanBUG)', 'Videoconference', '17 March', 2021, 33) -}}
{% if compact %}
{{ pa('49.\ "Identifying transcription factor binding using open chromatin, transcriptome, and methylation data." Department of Mathematics and Statistics. University of Calgary', 'Videoconference', '12 February', 2021, 33) -}}
{% else %}
{{ pa('49.\ "Identifying transcription factor binding using open chromatin, transcriptome, and methylation data." SAGE/Biostatistics Seminar. Department of Mathematics and Statistics. University of Calgary', 'Videoconference', '12 February', 2021, 33) -}}
{% endif %}
{{ pa('48.\ "Identifying transcription factor binding using open chromatin, transcriptome, and methylation data." Student Invited Speaker. Curriculum in Bioinformatics and Computational Biology Seminar Series. University of North Carolina-Chapel Hill', 'Videoconference', '29 January', 2021, 33) -}}
{% if compact %}
{{ pa('47.\ "BEHST: genomic set enrichment analysis enhanced through integration of chromatin long-range interactions." Asilomar Chromatin, Chromosomes, and Epigenetics Conference', 'Videoconference', '10 December', 2020, 33) -}}
{% else %}
{{ pa('47.\ "BEHST: genomic set enrichment analysis enhanced through integration of chromatin long-range interactions." Bioinformatics Tools for Functional Genomics. Asilomar Chromatin, Chromosomes, and Epigenetics Conference', 'Videoconference', '10 December', 2020, 33) -}}
{% endif %}
{{ pa('46.\ ["Evaluating machine learning claims."](https://www.slideshare.net/hoffmanlab/evaluating-machine-learning-claims-229405631) Science Foundation Ireland Centre for Research Training in Genomics Data Science. National University of Ireland', 'Videoconference', '30 November', 2020, 33) -}}
{{ pa('45.\ "Viral integration and data integration: what they can tell us about the classical and 3D epigenomes". Barbados Workshop: Bridging the Classical and 3D Epigenomics. Bellairs Research Institute', 'Holetown, Barbados', 'Conference postponed due to global pandemic. Original dates: 17--24 April', 2020, 33) -}}
{{ pa('44.\ "Identifying transcription factor binding using open chromatin, transcriptome, and methylation data." Institute of Cellular and Molecular Biology, University of Texas at Austin', 'Austin, TX', '10 October', 2019, 750) -}}
{{ pa('43.\ "Identifying transcription factor binding using open chromatin, transcriptome, and methylation data." Departmental Grand Rounds, Department of Biomedical Informatics, University at Buffalo', 'Buffalo, NY', '19 June', 2019, 700) -}}
{% if compact %}
{{ pa('42.\ "Virtual ChIP-seq: predicting transcription factor binding by learning from the transcriptome." Department of Mathematics and Biostatistics. University of Guelph', 'Guelph, ON', '13 May', 2019, 700) -}}
{{ pa('41.\ "Identifying transcription factor binding using open chromatin, transcriptome, and methylation data". Department of Genetics and Genomic Sciences. Icahn School of Medicine at Mount Sinai', 'New York, NY', '29 March', 2019, 775) -}}
{{ pa('40.\ "Virtual ChIP-seq: predicting transcription factor binding by learning from the transcriptome." The Role of Genomics and Metagenomics in Human Health', 'Banff, AB', '4 February', 2019, 790) -}}
{% else %}
{{ pa('42.\ "Virtual ChIP-seq: predicting transcription factor binding by learning from the transcriptome." Artificial Intelligence and Machine Learning in Biology Symposium. Department of Mathematics and Biostatistics. University of Guelph', 'Guelph, ON', '13 May', 2019, 700) -}}
{{ pa('41.\ "Identifying transcription factor binding using open chromatin, transcriptome, and methylation data". Department of Genetics and Genomic Sciences and Institute for Genomics and Multiscale Biology. Icahn School of Medicine at Mount Sinai', 'New York, NY', '29 March', 2019, 775) -}}
{{ pa('40.\ "Virtual ChIP-seq: predicting transcription factor binding by learning from the transcriptome." The Role of Genomics and Metagenomics in Human Health: Recent Developments in Statistical and Computational Methods. Banff International Research Station', 'Banff, AB', '4 February', 2019, 790) -}}
{% endif %}
{% if compact %}
{{ pa('39.\ "Modeling methyl-sensitive transcription factor motifs with an expanded epigenetic alphabet." Pacific Symposium on Biocomputing', 'Kohala Coast, HI', '6 January', 2019, 800) -}}
{{ pa('38.\ "Identifying transcription factor binding using open chromatin, transcriptome, and methylation data." Department of Biomedical and Molecular Sciences, Queen\'s University', 'Kingston, ON', '26 November', 2018, 700) -}}
{% else %}
{{ pa('39.\ "Modeling methyl-sensitive transcription factor motifs with an expanded epigenetic alphabet." Reading between the genes: interpreting noncoding DNA in high throughput. Pacific Symposium on Biocomputing (PSB)', 'Kohala Coast, HI', '6 January', 2019, 800) -}}
{{ pa('38.\ "Identifying transcription factor binding using open chromatin, transcriptome, and methylation data." Special Seminar, Department of Biomedical and Molecular Sciences and School of Computing, Queen\'s University', 'Kingston, ON', '26 November', 2018, 700) -}}
{% endif %}
{{ pa('37.\ "Virtual ChIP-seq: predicting transcription factor binding by learning from the transcriptome." Cold Spring Harbor Laboratory Meeting on Biological Data Sciences', 'Cold Spring Harbor, NY', '8 November', 2018, 800) -}}
{{ pa('36.\ "Segway and the Graphical Models Toolkit: a framework for probabilistic genomic inference." Meeting on Probabilistic Modeling In Genomics', 'Cold Spring Harbor, NY', '5 November', 2018, 800) -}}
{% if compact %}
{{ pa('35.\ "Identifying transcription factor binding using open chromatin, transcriptome, and methylation data." Department of Computational Medicine and Bioinformatics. University of Michigan', 'Ann Arbor, MI', '24 October', 2018, 775) -}}
{% else %}
{{ pa('35.\ "Identifying transcription factor binding using open chromatin, transcriptome, and methylation data." Department of Computational Medicine and Bioinformatics Seminar Series. University of Michigan', 'Ann Arbor, MI', '24 October', 2018, 775) -}}
{% endif %}
{{ pa('34.\ "Virtual ChIP-seq: predicting transcription factor binding by learning from the transcriptome." Fifth Canadian Conference on Epigenetics. Epigenetics Canada', 'Estérel, QC', '30 September--3 October', 2018, 790) -}}
{{ pa('33.\ "Virtual ChIP-seq: predicting transcription factor binding by learning from the transcriptome." BioC', 'Toronto, ON', '26 July', 2018, 760) -}}
{% if compact %}
{{ pa('32.\ "Identifying transcription factor binding using open chromatin, transcriptome, and methylation data." Department of Cellular and Molecular Physiology. Pennsylvania State University', 'Hershey, PA', '5 June', 2018, 700) -}}
{{ pa('31.\ "Virtual ChIP-seq: predicting transcription factor binding by learning from the transcriptome." Symposium on Advances in Genomics, Epidemiology, and Statistics', 'Philadelphia, PA', '1 June', 2018, 800) -}}
{% else %}
{{ pa('32.\ "Identifying transcription factor binding using open chromatin, transcriptome, and methylation data." Department of Cellular and Molecular Physiology. College of Medicine. Pennsylvania State University', 'Hershey, PA', '5 June', 2018, 700) -}}
{{ pa('31.\ "Virtual ChIP-seq: predicting transcription factor binding by learning from the transcriptome." Symposium on Advances in Genomics, Epidemiology, and Statistics (SAGES)', 'Philadelphia, PA', '1 June', 2018, 800) -}}
{% endif %}
{{ pa('30.\ "Understanding epigenetics—and what it means for cancer." Barbados Workshop on Cancer Epigenetics. Bellairs Research Institute', 'Holetown, Barbados', '8 January', 2018, 755) -}}
{% if compact %}
{{ pa('29.\ "Identifying transcription factor binding using open chromatin, transcriptome, and methylation data." Sidney Kimmel Comprehensive Cancer Center. Johns Hopkins University', 'Baltimore, MD', '14 December', 2017, 775) -}}
{% else %}
{{ pa('29.\ "Identifying transcription factor binding using open chromatin, transcriptome, and methylation data." Research Program in Quantitative Sciences Seminar Series. Division of Biostatistics and Bioinformatics. Sidney Kimmel Comprehensive Cancer Center. Johns Hopkins University', 'Baltimore, MD', '14 December', 2017, 775) -}}
{% endif %}
{{ pa('28.\ "Identifying transcription factor binding using open chromatin, transcriptome, and methylation data." Research Seminar Series. British Columbia Cancer Agency', 'Vancouver, BC', '2 October', 2017, 750) -}}
{{ pa('27.\ "Novel inferences from Hi-C data with protein-coding gene data." Great Lakes Bioinformatics Conference', 'Chicago, IL', '17 May', 2017, 700) -}}
{{ pa('26.\ "Computational predictive models and 3D genome organization." Workshop on the Physical Basis of Functional Genome Organization. Bellairs Research Institute', 'Holetown, Barbados', '15 April', 2017, 745) -}}
{{ pa('25.\ "Automated genome annotation and an expanded epigenetic alphabet." Microsoft Research New England', 'Cambridge, MA', '27 March', 2017, 700) -}}
{{ pa('24.\ "Automated genome annotation and an expanded epigenetic alphabet." HudsonAlpha Institute for Biotechnology', 'Huntsville, AL', '8 March', 2017, 700) -}}
{% if compact %}
{{ pa('23.\ "Modeling methyl-sensitive transcription factor motifs with an expanded epigenetic alphabet." Institute for Operations Research and the Management Sciences Annual Meeting', 'Nashville, TN', '15 November', 2016, 700) -}}
{% else %}
{{ pa('23.\ "Modeling methyl-sensitive transcription factor motifs with an expanded epigenetic alphabet." Institute for Operations Research and the Management Sciences (INFORMS) Annual Meeting', 'Nashville, TN', '15 November', 2016, 700) -}}
{% endif %}
{{ pa('22.\ "Modeling methyl-sensitive transcription factor motifs with an expanded epigenetic alphabet." Cold Spring Harbor Laboratory Meeting on Biological Data Sciences', 'Cold Spring Harbor, NY', '27 October', 2016, 800) -}}
{{ pa('21.\ "Semi-automated genome annotation and an expanded epigenetic alphabet." Wellcome Trust Sanger Institute', 'Hinxton, England', '19 September', 2016, 725) -}}
{% if compact %}
{{ pa('20.\ ["Semi-automated human genome annotation using chromatin data."](https://www.youtube.com/watch?v=IZXLTO0mL-E&list=PLmX8XnLr6zeFSjK3H4YdtUG57yjJUlDjb&index=9) Intelligent Systems for Molecular Biology', 'Orlando, FL', '12 July', 2016, 800) -}}
{% else %}
{{ pa('20.\ ["Semi-automated human genome annotation using chromatin data."](https://www.youtube.com/watch?v=IZXLTO0mL-E&list=PLmX8XnLr6zeFSjK3H4YdtUG57yjJUlDjb&index=9) Intelligent Systems for Molecular Biology (ISMB)', 'Orlando, FL', '12 July', 2016, 800) -}}
{% endif %}
{{ pa('19.\ "Modeling methyl-sensitive transcription factor motifs with an expanded epigenetic alphabet." Bioinformatics Italian Society (BITS) Annual Meeting', 'Salerno, Italy', '17 June', 2016, 700) -}}
{{ pa('18.\ "Semi-automated genome annotation and an expanded epigenetic alphabet." Early Career Investigators Meeting on Quantitative Problems in Human Genetics and Health. Banff International Research Station', 'Banff, AB', '11 January', 2016, 790) -}}
{{ pa('17.\ "Semi-automated human genome annotation using chromatin data." Institute for Operations Research and the Management Sciences (INFORMS) Annual Meeting', 'Philadelphia, PA', '2 November', 2015, 700) -}}
{{ pa('16.\ "Modeling methyl-sensitive transcription factor motifs with an expanded epigenetic alphabet." Cold Spring Harbor Laboratory Meeting on Genome Informatics', 'Cold Spring Harbor, NY', '29 October', 2015, 800) -}}
{{ pa('15.\ "Semi-automated genome annotation and an expanded epigenetic alphabet." ' ~ dept ~ ' of Biology. New York University', 'New York, NY', '28 October', 2015, 745) -}}
{{ pa('14.\ "Transcription factor binding motifs in an expanded epigenetic alphabet." Taiwan-Canada Joint Workshop on Epigenetics. Canadian Human and Statistical Genetics Meeting', 'Vancouver, BC', '21 April', 2015, 745) -}}
{{ pa('13.\ "Semi-automated genome annotation and an expanded epigenetic alphabet." ' ~ dept ~ ' of Biochemistry and Molecular Genetics. University of Colorado Anschutz Medical Campus', 'Denver, CO', '3 April', 2015, 745) -}}
{{ pa('12.\ "Semi-automated genome annotation and an expanded epigenetic alphabet." Bioinformatics Club. University of Waterloo', 'Waterloo, ON', '24 March', 2015, 500) -}}
{{ pa('11.\ "Semi-automated genome annotation and an expanded epigenetic alphabet." Understanding non-coding DNA through intra and inter-species epigenomic variation. Bellairs Research Institute', 'Holetown, Barbados', '9 January', 2015, 745) -}}
{{ pa('10.\ "Semi-automated genome annotation and an expanded epigenetic alphabet." McGill University', 'Montréal, QC', '21 November', 2014, 745) -}}
{% if compact %}
{{ pa('9.\ "Semi-automated annotation of the human genome using chromatin and RNA-seq data." Undergraduate Program in Genomic Sciences. National Autonomous University of Mexico', 'Mexico City, Mexico (videoconference)', '5 March', 2014, 500) -}}
{% else %}
{{ pa('9.\ "Semi-automated annotation of the human genome using chromatin and RNA-seq data." Major Discoveries in Biology. Undergraduate Program in Genomic Sciences. National Autonomous University of Mexico', 'Mexico City, Mexico (videoconference)', '5 March', 2014, 500) -}}
{% endif %}
{{ pa('8.\ "Semi-automated Genome Annotation with Segway." Institute of Electrical and Electronics Engineers International Workshop on Genomic Signal Processing and Statistics', 'Houston, TX', '17 November', 2013, 700) -}}
{% if compact %}
{{ pa('7.\ "Unsupervised pattern discovery in human chromatin structure through genomic segmentation." Workshop on Epigenomics and Cell Function. ACM Conference on Bioinformatics, Computational Biology and Biomedicine', 'Washington, DC', '22 September', 2013, 700) -}}
{% else %}
{{ pa('7.\ "Unsupervised pattern discovery in human chromatin structure through genomic segmentation." Workshop on Epigenomics and Cell Function 2013. Association for Computing Machinery Conference on Bioinformatics, Computational Biology and Biomedicine', 'Washington, DC', '22 September', 2013, 700) -}}
{% endif %}
{{ pa('6.\ "Semi-automated annotation of the human genome using chromatin and RNA-seq data." Genentech', 'South San Francisco, CA', '12 November', 2012, 600) -}}
{{ pa('5.\ "Unsupervised pattern discovery in human chromatin data." Computational Biology Center Guest Seminar. Memorial Sloan-Kettering Cancer Center', 'New York, New York', '18 May', 2011, 600) -}}
{{ pa('4.\ "Segway: finding patterns in chromatin data." Center for Bioinformatics Research Special Talk, Indiana University', 'Bloomington, Indiana', '18 November', 2010, 700) -}}
{% if compact %}
{{ pa('3.\ "Finding the patterns in chromatin data." Barbados Workshop on Gene Regulation', 'Holetown, Barbados', '21 April', 2010, 745) -}}
{% else %}
{{ pa('3.\ "Finding the patterns in chromatin data." Fifth Barbados Workshop on Gene Regulation: The role of chromatin in 3D structure', 'Holetown, Barbados', '21 April', 2010, 745) -}}
{% endif %}
{% if compact %}
{{ pa('2.\ "Properties of natural selection in mammalian promoters." Weizmann UK Symposium: Biological complexity', 'London, England', 'Summer', 2008, 700) -}}
{% else %}
{{ pa('2.\ "Properties of natural selection in mammalian promoters." Weizmann UK Symposium: Biological complexity: from models to systems', 'London, England', 'Summer', 2008, 700) -}}
{% endif %}
{{ pa('1.\ "Predicting Selection in Promoters by Simulating the Effects of Mutations." Waterman Seminar, Leibniz Institute of Plant Genetics and Crop Plant Research', 'Gatersleben, Germany', 'Autumn', 2007, 700) }}
\endenumerate

### Presentations: invited/keynote, local

\beginenumerate
{{ p('PB21.\ "Reproducibility standards for machine learning in the life sciences." Keynote. Workshop on Reproducibility. Canadian Statistical Sciences Institute Ontario. Toronto, ON. 25 February 2022.') -}}
{{ p('PB20.\ "Virtual ChIP-seq: predicting transcription factor binding by learning from the transcriptome." Amgen Scholars Distinguished Speaker Seminar. Amgen Scholars Canada Program, University of Toronto. Videoconference. 2 June 2021.', 33) -}}
{{ p('PB19.\ ["Segway and the Graphical Models Toolkit: a framework for probabilistic genomic inference."](https://www.youtube.com/watch?v=kQLN0BiTsOM&t=111) University of Toronto Machine Intelligence Student Team, University of Toronto. Videoconference. 14 January 2021.', 550) -}}
{{ p('PB18.\ "Evaluating machine learning claims." International Data Science Speaker Series. Canadian Statistical Sciences Institute, Department of Computer Science Master of Science in Applied Computing Program, and Rotman School of Management Master of Management Analytics Program. University of Toronto. Videoconference. 21 December 2020.', 550) -}}
{{ p('PB17.\ "Modeling methyl-sensitive transcription factor motifs with an expanded epigenetic alphabet." ReGen20: The Stem Cell Project, Fifth Annual Stem Cell Conference. Student Society for Stem Cell Research, University of Toronto. Toronto, ON. 29 February 2020.', 550) -}}
{{ p('PB16.\ "Virtual ChIP-seq: predicting transcription factor binding by learning from the transcriptome." Friday ML Seminar, Vector Institute. Toronto, ON. 18 January 2019.', 550) -}}
{{ p('PB15.\ "Virtual ChIP-seq: predicting transcription factor binding by learning from the transcriptome." University of Toronto Machine Intelligence Student Team, University of Toronto. Toronto, ON. 31 October 2017.', 550) -}}
{{ p('PB14.\ "Semi-automated human genome annotation using chromatin data." Undergraduate AI Day. Undergraduate AI Group, University of Toronto. Toronto, ON. 22 November 2016.', 550) -}}
{{ p('PB13.\ "Data challenges for researchers." Reconnect16. CASRAI Canadian National Chapter. Toronto, ON. 24 October 2016.', 550) -}}
{{ p('PB12.\ "The expanded epigenetic alphabet." Ontario Research Fund Funding Announcement. Ontario Ministry of Research and Innovation. Toronto, ON. 22 August 2016', 550) -}}
{{ p('PB11.\ "100% open access: expect no less." Ontario Open Access: Accelerating Science. Ontario Ministry of Research and Innovation. Toronto, ON. 18 March 2016.', 600) -}}
{{ p('PB10.\ "Semi-automated genome annotation and an expanded epigenetic alphabet." Signals and Computational Intelligence Chapter. Toronto Section. Institute of Electrical and Electronics Engineers. Toronto, ON. 11 February 2016', 100) -}}
{{ p('PB9.\ "Modeling methyl-sensitive transcription factor motifs with an expanded epigenetic alphabet." Personalizing Cancer Medicine in 2016. Toronto, ON. 1 February 2016', 100) -}}
{{ p('PB8.\ "Modeling methyl-sensitive transcription factor motifs with an expanded epigenetic alphabet." ' ~ dept ~ ' of Medical Biophysics Annual Retreat. Geneva Park, ON. 20 October 2015.', 100) -}}
{{ p('PB7.\ "Semi-automated genome annotation and an expanded epigenetic alphabet." Program in Genetic Networks Workshop. Canadian Institute for Advanced Research. Toronto, ON. 10 April 2015.', 600) -}}
{{ p('PB6.\ "Semi-automated human genome annotation." Signals and Intelligence Chapter/Signal Processing Chapter/Engineering in Medicine and Biology Chapter. Toronto Section. Institute of Electrical and Electronics Engineers. Toronto, ON. 9 March 2015.', 500) -}}
{{ p('PB5.\ "Transcription factor binding prediction." Biohackathon. Internationally Genetically Engineered Machine (iGEM) Club. University of Toronto. Toronto, ON. 22 January 2015.', 500) -}}
{{ p('PB4.\ "Machine Learning and Epigenomics." Princess Margaret Cancer Centre Research Retreat. Huntsville, ON. 15 May 2014.', 100) -}}
{{ p('PB3.\ ["Semi-automated annotation of the human genome using chromatin and RNA-seq data."](https://www.youtube.com/watch?v=3R5BPKV3iho&t=111) Toronto Bioinformatics Users Group. Toronto, ON. 27 November 2013.', 500) -}}
{{ p('PB2.\ "Student address, The University of Texas at Austin 120th Spring Commencement, College of Natural Sciences Convocation." Austin, TX. 17 May 2003.', 250) -}}
{{ p('PB1.\ "Student address, The University of Texas at Austin 55th Honors Day Convocation." Austin, TX. 12 April 2003.', 250) }}
\endenumerate

### Presentations: conference, selected from abstracts

{% macro pc(text, location, date, year, score=0) -%}
{% if compact -%}
{{ p("Q" ~ text ~ ". " ~ year ~ ".", score) }}
{% else -%}
{{ p("PC" ~ text ~ ". " ~ location ~ ". " ~ date ~ " " ~ year ~ ".", score) }}
{% endif -%}
{% endmacro -%}

{% if compact %}
\setlist*[enumerate]{leftmargin=\widthof{Q99.}+0.5em}
{% endif %}

\beginenumerate
{{ pc('20.\ ["Viral integration transforms chromatin to drive oncogenesis."](https://www.youtube.com/watch?v=GGGg9bLLgmM) Intelligent Systems for Molecular Biology/European Conference on Computational Biology (ISMB/ECCB) 2021', 'Videoconference', '27 July', 2021, 750) -}}
{{ pc('19.\ "Inference of transcription factor binding sites in new cell types from open chromatin and gene expression data." Topic-contributed session on statistical learning for epigenomics data. Joint Statistical Meetings', 'Vancouver, BC', '31 July', 2018, 750) -}}
{{ pc('18.\ "Modeling methyl-sensitive transcription factor motifs with an expanded epigenetic alphabet." Keystone Conference on DNA and RNA Methylation', 'Vancouver, BC', '22 January', 2018, 725) -}}
{{ pc('17.\ "Modeling methyl-sensitive transcription factor motifs with an expanded epigenetic alphabet." Canadian Cancer Research Conference', 'Vancouver, BC', '7 November', 2017, 725) -}}
{{ pc('16.\ "Transcription factor expression and its effects on binding site occupancy and motif preference." Cold Spring Harbor Laboratory/Wellcome Trust Conference on Genome Informatics', 'Hinxton, England', '19 September', 2016, 725) -}}
{{ pc('15.\ ["Segway: semi-automated genome annotation."](https://www.youtube.com/watch?v=-GOML8D9iWk) Bioinformatics Open Source Conference', 'Dublin, Ireland', '10 July', 2015, 350) -}}
{{ pc('14.\ "Transcription factor binding in an expanded epigenetic alphabet." World Congress on Medical Physics. International Union for Physical and Engineering Sciences', 'Toronto, ON', '11 June', 2015, 350) -}}
{{ pc('13.\ "Transcription factor binding in an expanded epigenetic alphabet." Keystone Symposium on DNA Methylation. Keystone Symposia on Molecular and Cellular Biology', 'Keystone, CO', '1 April', 2015, 725) -}}
{{ pc('12.\ "Transcription factor motif discovery and prediction in an expanded epigenetic alphabet." Cold Spring Harbor Laboratory/Wellcome Trust Conference on Genome Informatics', 'Cambridge, England', '22 September', 2014, 725) -}}
{{ pc('11.\ "One genome, many epigenomes, machine learning." Workshop on Big Data for Health, University of Toronto', 'Toronto, ON', '4 July', 2014, 300) -}}
{{ pc('10.\ "Semi-automated annotation of functional elements with whole genome RNA-seq." Machine Learning in Computational Biology 2012. Neural Information Processing Systems Conference 2012', 'Stateline, NV', '7 December', 2012, 350) -}}
{{ pc('9.\ "Functional genomics and machine learning." SynBioCon 2012', 'Austin, TX', '26 May', 2012, 300) -}}
{{ pc('8.\ "Semi-automated annotation of the human genome using whole-genome RNA-seq." ENCODE and modENCODE AWG/PI Meeting', 'Cambridge, MA', '22 May', 2012, 300) -}}
{{ pc('7.\ "Discovery of functional elements using whole-genome RNA-seq." The Biology of Genomes', 'Cold Spring Harbor, NY', '9 May', 2012, 725) -}}
{{ pc('6.\ "Chromosomal features: large-scale integration." ENCODE AWG Workshop', 'Stanford, CA', '7 March', 2011, 300) -}}
{{ pc('5.\ "Large-scale integration group update." ENCODE AWG Workshop', 'Barcelona, Spain', '20 July', 2010, 300) -}}
{{ pc('4.\ "Large-scale behavior task group." ENCODE AWG Workshop', 'Rockville, MD', '8 March', 2010, 300) -}}
{{ pc('3.\ "Segway: a dynamic Bayesian network for genomic segmentation." ENCODE and modENCODE Consortia Meeting', 'Bethesda, MD', 'Spring', 2009, 300) -}}
{{ pc('2.\ "ENCODE and Segway." ENCODE AWG Workshop', 'Rockville, MD', 'December', 2008, 300) -}}
{{ pc('1.\ "Poly: rapid development of embarrassingly parallelizable applications." Bioinformatics Open Source Conference', 'Glasgow, Scotland', 'Summer', 2004, 350) }}
\endenumerate

### Presentations: conference, selected from abstracts, trainee

\beginenumerate
{{ p('PD5.\ "Semi-automated annotation of the human genome using chromatin data." University of Washington Postdoctoral Association Research Symposium. Seattle, WA. 27 November 2012.', 100) -}}
{{ p('PD4.\ "Properties of natural selection in mammalian promoters." Sanger-Cambridge PhD Symposium. Hinxton, England. Spring 2008.', 100) -}}
{{ p('PD3.\ "Sunflower: a model of transcription factor binding." European Molecular Biology Laboratory Predoctoral Fellow Retreat. Barcelona, Spain. Summer 2007.', 100) -}}
{{ p('PD2.\ "Measurements of evolution and natural selection." Trinity College Science Society Symposium. Cambridge, England. Spring 2007.', 100) -}}
{{ p('PD1.\ "Visualizing protein-DNA and protein-RNA interactions with AANT." Trinity College Science Society Symposium. Cambridge, England. 13 March 2004.', 100) }}
\endenumerate

### Presentations: invited panelist

{% macro pe(text, location, date, year, score=0) -%}
{% if compact -%}
{{ p("R" ~ text ~ ". " ~ year ~ ".", score) }}
{% else -%}
{{ p("PE" ~ text ~ ". " ~ location ~ ". " ~ date ~ " " ~ year ~ ".", score) }}
{% endif -%}
{% endmacro -%}

{% if compact %}
\setlist*[enumerate]{leftmargin=\widthof{R99.}+0.5em}
{% endif %}

\beginenumerate
{{ pe('3.\ "Moving from talk to walk: Implementing open science practices at Canadian universities and research institutions." Canadian Science Policy Conference', 'Videoconference', '25 November', 2021, 250) -}}
{{ pe('2.\ "Networking." Trainee-Mentor Lunch. Annual Meeting. American Society for Human Genetics', 'Houston, TX', '17 October', 2019, 200) -}}
{{ pe('1.\ "Genomic computing challenges and perspectives." Intelligent Systems for Molecular Biology (ISMB)', 'Orlando, FL', '12 July', 2016, 250) }}
\endenumerate

### Presentations: invited panelist, local

\beginenumerate
{{ p('PF10.\ "Moving machine learning in -omics from bench to bedside: How can we get there faster?" OICR Translational Research Conference. Toronto, ON. 26 March 2021.', 200) -}}
{{ p('PF9.\ "Establishing a Strong Network in the Virtual World." KITE Trainee Executive Committee, Toronto Rehabilitation Institute. Toronto, ON. 6 August 2020.', 200) -}}
{{ p('PF8.\ "Rise of the machines." The Know Show. Toronto, ON. 28 August 2019', 200) -}}
{{ p('PF7.\ "Big data." Connaught International Symposium. GEMINI Connaught Program and Department of Immunology, University of Toronto. Toronto, ON. 21 November 2016', 200) -}}
{{ p('PF6.\ "Canada\'s Research Data Management Ecosystem." Reconnect16. Canadian National Chapter, CASRAI. Toronto, ON. 24 October 2016.', 200) -}}
{{ p('PF5.\ "Health research and data." Ontario Open Access: Accelerating Science. Ontario Ministry of Research and Innovation. Toronto, ON. 18 March 2016.', 200) -}}
{{ p('PF4.\ "Geneva Election Day." ' ~ dept ~ ' of Medical Biophysics Annual Retreat. Geneva Park, ON. 19 October 2015.', 200) -}}
{{ p('PF3.\ "Informatics, Annotation, and Computing." Applied Cancer Genomics Symposium, Toronto, ON. 3 October 2014.', 200) -}}
{{ p('PF2.\ "The job search process: postdoctoral, faculty, and industry jobs." Toronto Bioinformatics Users Group. Toronto, ON. 27 November 2013.', 200) -}}
{{ p('PF1.\ "Networking." Women in Genome Sciences Discussion. University of Washington. 23 February 2012.', 200) }}
\endenumerate

### Presentations: other teaching

\beginenumerate
{{ p('PG35.\ "Evaluating machine learning claims." Foundational Computational Biology.' ~ dept ~ ' of Molecular Genetics. University of Toronto. 16 June 2022.', 50) -}}
{{ p('PG34.\ "Cancer Epigenetics." ' ~ dept ~ ' of Medical Biophysics. University of Toronto. 18 November 2021.', 50) -}}
{{ p('PG33.\ "Evaluating machine learning claims." Summer Student Program. ' ~ dept ~ ' of Medical Biophysics. University of Toronto. 17 August 2021.', 50) -}}
{{ p('PG32.\ ["Gene Regulation and Motif Analysis."](https://www.youtube.com/watch?v=QmOyz6bmVdg&list=PL3izGL6oi0S-xaoH8p9LnJD8RQm8eNWF2) Pathway and Network Analysis of -omic Data. Canadian Bioinformatics Workshop. 11 May 2021.', 50) -}}
{{ p('PG31.\ "Evaluating machine learning claims." Advanced Computational Biology.' ~ dept ~ ' of Molecular Genetics. University of Toronto. 27 May 2021.', 50) -}}
{{ p('PG30.\ "Gene Regulation Network Analysis." Pathway and Network Analysis of -omic Data. Canadian Bioinformatics Workshop. 28 July 2020.', 50) -}}
{{ p('PG29.\ "Machine learning for epigenomics." Guest seminar for Epigenetics. ' ~ dept ~ ' of Medical Biophysics. University of Toronto. 28 November 2019.', 50) -}}
{{ p('PG28.\ "Evaluating machine learning claims." Summer Student Program. ' ~ dept ~ ' of Medical Biophysics. University of Toronto. 9 July 2019.', 50) -}}
{{ p('PG27.\ "Gene Regulation Network Analysis." Pathway and Network Analysis of -omic Data. Canadian Bioinformatics Workshop. 28 June 2019.', 50) -}}
{{ p('PG26.\ "Biophysics Seminar," MBP 1015Y. ' ~ dept ~ ' of Medical Biophysics. University of Toronto. 26 September 2018--29 May 2019.', 50) -}}
{{ p('PG25.\ "Gene Regulation Network Analysis." High-throughput Biology: From Sequence to Networks. Canadian Bioinformatics Workshop. 17 March 2019.', 50) -}}
{{ p('PG24.\ "Cancer epigenomics." Guest seminar for Quantitative Cancer Genomics. ' ~ dept ~ ' of Medical Biophysics. University of Toronto. 31 January 2019.', 50) -}}
{{ p('PG23.\ "Epigenomics." Summer Student Program. ' ~ dept ~ ' of Medical Biophysics. University of Toronto. 7 August 2018.', 50) -}}
{{ p('PG22.\ ["Gene Regulation Network Analysis."](https://www.youtube.com/watch?v=6rdI4KaRFlM) Pathway and Network Analysis of -omic Data. 27 June 2018.', 50) -}}
{{ p('PG21.\ "Machine learning in epigenomics." Guest seminar for Epigenetics. ' ~ dept ~ ' of Medical Biophysics. University of Toronto. 7 December 2017.', 50) -}}
{{ p('PG20.\ "Data integration and epigenomics." Advanced Sequencing Technologies and Applications. Cold Spring Harbor Laboratory. 13 November 2017.', 50) -}}
{{ p('PG19.\ "Biophysics Seminar," MBP 1015Y. ' ~ dept ~ ' of Medical Biophysics. University of Toronto. 27 September 2017--28 March 2018.', 50) -}}
{{ p('PG18.\ ["Gene Regulation Network Analysis."](https://www.youtube.com/watch?v=WEHrbjK49l4) High-throughput Biology: From Sequence to Networks. Canadian Bioinformatics Workshop. 27 March 2017.', 50) -}}
{{ p('PG17.\ "Cancer epigenomics." Guest seminar for Quantitative Cancer Genomics. ' ~ dept ~ ' of Medical Biophysics. University of Toronto. 2 February 2017.', 50) -}}
{{ p('PG16.\ "Semi-automated human genome annotation using chromatin data." Guest lecture for CSC 2417, Department of Computer Science, University of Toronto. 16 November 2016.', 50) -}}
{{ p('PG15.\ "Data integration and epigenomics." Advanced Sequencing Technologies and Applications. Cold Spring Harbor Laboratory. 14 November 2016.', 50) -}}
{{ p('PG14.\ "Biophysics Seminar," MBP 1015Y. ' ~ dept ~ ' of Medical Biophysics. University of Toronto. 2016--2017.', 50) -}}
{{ p('PG13.\ "Epigenomics." Summer Student Program. ' ~ dept ~ ' of Medical Biophysics. University of Toronto. 30 May 2016.', 50) -}}
{{ p('PG12.\ ["Gene Regulation Network Analysis."](https://www.youtube.com/watch?v=SYDU5Ycas4Q) Pathway and Network Analysis of -omic Data. Canadian Bioinformatics Workshop. 15 June 2016.', 50) -}}
{{ p('PG11.\ "Biophysics Seminar," MBP 1015Y. ' ~ dept ~ ' of Medical Biophysics. University of Toronto. 2015--2016.', 50) -}}
{{ p('PG10.\ "Epigenomics." Summer Student Program. ' ~ dept ~ ' of Medical Biophysics. University of Toronto. 8 June 2015.', 50) -}}
{{ p('PG9.\ ["Gene Regulation Network Analysis."](https://www.youtube.com/watch?v=tcRS32HZGww) Pathway and Network Analysis of -omic Data. Canadian Bioinformatics Workshop. 3 June 2015.', 50) -}}
{{ p('PG8.\ "Biophysics Seminar," MBP 1015Y. ' ~ dept ~ ' of Medical Biophysics. University of Toronto. 15 October 2014--2015.', 50) -}}
{{ p('PG7.\ ["Gene Regulation Network Analysis."](https://www.youtube.com/watch?v=Pc93naYd-wA) High-throughput Biology: From Sequence to Networks. Canadian Bioinformatics Workshop. 3 May 2015.', 50) -}}
{{ p('PG6.\ ["Transcription Factor Regulatory Analysis."](https://www.youtube.com/watch?v=OyK-1-zv2es) Pathway and Network Analysis of omics Data. Canadian Bioinformatics Workshop, 4 June 2014.', 50) -}}
{{ p('PG5.\ "Introduction to ENCODE" and "The Segway annotation of the ENCODE Data." Iowa Institute of Human Genetics Bioinformatics Short Course. Taught two one-hour lectures. University of Iowa. 30--31 July 2013.', 50) -}}
{{ p('PG4.\ "Genes and gambling: using probability to make sense of biology." Guest lecture for undergraduate computer science course, Bellevue College. Winter 2010.', 50) -}}
{{ p('PG3.\ "Introduction to Python." Taught two-day seminar. European Molecular Biology Laboratory. Autumn 2005.', 50) -}}
{{ p('PG2.\ "EMBL Predoctoral Bioinformatics Workshop." Organizing committee member and teaching assistant for three-day course. European Molecular Biology Laboratory. Autumn 2004.', 50) -}}
{{ p('PG1.\ "Biological sequence analysis." Discussion leader for eight-week seminar. The University of Texas at Austin Society for Computational Biology. Summer 2003.', 50) }}
\endenumerate

### Presentations: other seminars

\beginenumerate
{{ p('PH19.\ "Semi-automated annotation of the human genome using chromatin and RNA-seq data." ' ~ dept ~ ' of Genetics. University of Pennsylvania. Philadelphia, PA. 25 July 2013.', 775) -}}
{{ p('PH18.\ "Semi-automated annotation of the human genome using chromatin and RNA-seq data." Ontario Cancer Institute. Toronto, ON. 4 July 2013.', 600) -}}
{{ p('PH17.\ "Semi-automated annotation of the human genome using chromatin and RNA-seq data." Institute for Human Genetics. University of California, San Francisco. San Francisco, CA. 21 March 2013.', 775) -}}
{{ p('PH16.\ "Semi-automated annotation of the human genome using chromatin and RNA-seq data." Analytical and Translational Genetics Unit. Massachusetts General Hospital. 24 April 2013.', 775) -}}
{{ p('PH15.\ "Semi-automated annotation of the human genome using chromatin and RNA-seq data." ' ~ dept ~ ' of Electrical and Computer Engineering. University of Texas at Austin. 22 April 2013.', 675) -}}
{{ p('PH14.\ "Semi-automated annotation of the human genome using chromatin and RNA-seq data." The Jackson Laboratory. Bar Harbor, ME. 11 March 2013.', 675) -}}
{{ p('PH13.\ "Semi-automated annotation of the human genome using chromatin and RNA-seq data." McKusick-Nathans Institute of Genetic Medicine. Johns Hopkins University. Baltimore, MD. 7 March 2013.', 775) -}}
{{ p('PH12.\ "Semi-automated annotation of the human genome using chromatin and RNA-seq data." ' ~ dept ~ ' of Human Genetics. University of Utah. Salt Lake City, UT. 25 February 2013.', 675) -}}
{{ p('PH11.\ "Semi-automated annotation of the human genome using chromatin and RNA-seq data." National Eye Institute. National Institutes of Health. Bethesda, MD. 30 January 2013.', 675) -}}
{{ p('PH10.\ "Semi-automated annotation of the human genome using chromatin and RNA-seq data." ' ~ dept ~ ' of Molecular and Medical Genetics. Oregon Health and Science University. Portland, OR. 23 January 2013.', 675) -}}
{{ p('PH9.\ "Semi-automated annotation of the human genome using chromatin and RNA-seq data." ' ~ dept ~ ' of Human Genetics. Emory University. Atlanta, GA. 14 January 2013.', 750) -}}
{{ p('PH8.\ "Semi-automated annotation of the human genome using chromatin and RNA-seq data." McDermott Center for Human Growth and Development/Center for Human Genetics. University of Texas Southwestern Medical Center. Dallas, TX. 7 January 2013.', 675) -}}
{{ p('PH7.\ "Semi-automated annotation of the human genome using chromatin and RNA-seq data." Earl Stadtman Symposium on Genetics, Genomics, and Systems Biology. Division of Intramural Research. National Institutes of Health. Bethesda, MD. 17 December 2012.', 750) -}}
{{ p('PH6.\ "Semi-automated annotation of the human genome using chromatin and RNA-seq data." Program in Bioinformatics and Integrative Biology. University of Massachusetts Medical School. Worcester, MA. 10 December 2012.', 675) -}}
{{ p('PH5.\ "Semi-automated annotation of the human genome using chromatin and RNA-seq data." ' ~ dept ~ ' of Pediatrics. University of California, San Diego. 4 June 2012.', 675) -}}
{{ p('PH4.\ "Unsupervised and semi-supervised pattern discovery in human chromatin\ structure." Section of Genetic Medicine. University of Chicago. Chicago, IL. 23 April 2012.', 775) -}}
{{ p('PH3.\ "Simultaneous segmentation of multiple functional genomics data sets with heterogeneous patterns of missing data." ' ~ dept ~ ' of Computer Science. Colorado State University. Fort Collins, CO. 10 April 2012.', 700) -}}
{{ p('PH2.\ "Properties of natural selection in mammalian promoters." Seminar, Broad Institute of MIT and Harvard. Cambridge, MA. 9 April 2008.', 775) -}}
{{ p('PH1.\ "Properties of natural selection in mammalian promoters." Seminar, Program in Bioinformatics and Integrative Biology, University of Massachusetts Medical School. Worcester, MA. 25 March 2008.', 750) }}
\endenumerate

### Presentations: other seminars, local

\beginenumerate
{{ p('PI9.\ "Modeling methyl-sensitive transcription factors with an expanded epigenetic alphabet." Annual Meeting. Acute Leukemia Translational Research Initiative. Ontario Institute for Cancer Research. Toronto, ON. 1 February 2016.', 100) -}}
{{ p('PI8.\ "Methyl-sensitive transcription factors in brain cancers." Brain Cancer Translational Research Initiative Workshop. Ontario Institute for Cancer Research. Toronto, ON. 1 February 2016.', 100) -}}
{{ p('PI7.\ "Deciphering leukemia stemness programs with an expanded epigenetic alphabet." Acute Leukemia Translational Research Initiative Workshop. Ontario Institute for Cancer Research. Toronto, ON. 26 January 2016.', 100) -}}
{{ p('PI6.\ "Epigenetics." Princess Margaret Cancer Foundation Board Retreat. Toronto, ON. 8 November 2014.', 100) -}}
{{ p('PI5.\ "Semi-automated annotation of the human genome using chromatin data." Biomedical Postdoc Seminar. University of Washington. Seattle, WA. 4 March 2013.', 100) -}}
{{ p('PI4.\ "Semi-automated annotation of the human genome using chromatin and RNA-seq data." Computational Biology Group Meeting/CSE 591C. ' ~ dept ~ ' of Computer Science. Seattle, WA. 14 December 2012.', 100) -}}
{{ p('PI3.\ "Semi-automated annotation of the human genome using whole-genome RNA-seq." Postdoctoral Research Talk. ' ~ dept ~ ' of Genome Sciences. University of Washington. 16 May 2012.', 100) -}}
{{ p('PI2.\ "Segway: pattern discovery in multitrack functional genomics data." Research Reports. ' ~ dept ~ ' of Genome Sciences. University of Washington. 13 November 2009.', 100) -}}
{{ p('PI1.\ "Segway: a dynamic Bayesian network for genomic segmentation." Reading and Research in Computational Biology. CSE 590C. 4 May 2009.', 100) }}
\endenumerate

{# displayed presentations: {{ num_presentations.current }} #}

## Professional activities

### Professional activities: society leadership positions
* **Co-chair**, Ontario Region, Association of Canadian Early Career Health Researchers, 2016--2020.
* **Member**, Membership Advisory Board, New PI Slack, 2017--2020. {# 2017-07-12--2020-07 #}
* **Secretary/Treasurer**, International Society for Computational Biology Student Council, 2004. **Member**, 2003--2004.

### Professional activities: conference organizer
* **Member**, Organizing Committee, Regulatory and Systems Genomics (RegSys){% if not compact %} Community of Special Interest{% endif %}, Intelligent Systems for Molecular Biology/European Conference on Computational Biology (ISMB/ECCB). {% if not compact %}Videoconference. 26--28 July {% endif %}2021.
{% if compact %}
* **Team Leader**, Program Committee, American Society for Human Genetics (ASHG). 2020. **Member**, 2018--2020.
{% else %}
* **Team Leader**, Program Committee, American Society for Human Genetics (ASHG 2020). Videoconference. 27--30 October 2020.
* **Member**, Program Committee, American Society for Human Genetics (ASHG 2019). Houston, TX. 15--19 October 2019.
* **Member**, Program Committee, American Society for Human Genetics (ASHG 2018). San Diego, CA. 16--20 October 2018.
{% endif %}
* **Member**, Organizing Committee, International Conference on Epigenetics and Bioengineering (ICEB). American Institute of Chemical Engineers. {% if not compact %}San Francisco, CA. 4--6 October {% endif %}2018.
* **Organizer**, Early Career Investigators Meeting on Quantitative Problems in Human Genetics and Health. Banff International Research Station. {% if not compact %}Banff, AB. 10--15 January {% endif %}2016.

### Professional activities: advisory
<<<<<<< HEAD
* **Invited Participant**, Transparency and Openness Promotion (TOP) Guidelines for Academic Institutions Panel. Ottawa Hospital Research Institute and Centre for Open Science. 2022--present.
=======
* **Invited Participant**, Open Science Dashboard Delphi Panel, Ottawa Heart Research Institute. 14--15 March 2022.
>>>>>>> d762578f
* **Invited Participant**, Classification Expert Group, Biomedical Image Analysis Challenges (BIAS) Initiative, Medical Image Computing and Computer Assisted Intervention Society, 2021--present.
* **Invited Participant**, TRIPOD-AI Delphi Panel, TRIPOD Group, 2021--present.
* **Member**, External Advisory Board, Tri-Agency Grants Management Solution, 2020--present.
* **Invited Participant**, National Health Research Summit, Canadian Institutes for Health Research, 2019.
* **Invited Participant**, Client Experience Workshop and Journey Map Validation, Tri-Agency Grants Management Solution, 2019.
* **Member**, Reference group for the Chief Scientist, Ontario Ministry of Research, Innovation, and Science, 2017.
* **Invited Participant**, Ontario Ministry of Research and Innovation workshop: Ontario Open Access: Accelerating Science, 2016.
* **Invited Participant**, National Human Genome Research Institute planning workshop: Planning the future of genomics: foundational research and applications in genomic medicine, 2010.

### Professional activities: session organizer or chair
* "Regulatory and Systems Genomics (RegSys)". Intelligent Systems for Molecular Biology/European Conference on Computational Biology (ISMB/ECCB). {% if not compact %}Videoconference. 27 July {% endif %}2021.
* "Cell-free DNA: biological and clinical applications". Annual Meeting. American Society for Human Genetics. {% if not compact %}Videoconference. 18-22 October {% endif %}2021.
* "Plenary abstract session IV". Annual Meeting. American Society for Human Genetics. {% if not compact %}Videoconference. 30 October {% endif %}2020.
* "Late-breaking abstracts". Annual Meeting. American Society for Human Genetics. {% if not compact %}San Diego, CA. 19 October {% endif %}2018.
* "Machine learning". Biological Data Science. Cold Spring Harbor Laboratory. {% if not compact %}Cold Spring Harbor, NY. 8 November {% endif %}2018.
* "Transcriptomics and epigenomics". Probabilistic Modeling in Genomics. Cold Spring Harbor Laboratory. {% if not compact %}Cold Spring Harbor, NY. 5 November {% endif %}2018.
* "Computation and modelling in epigenetics". International Conference on Epigenetics and Bioengineering (ICEB). American Institute of Chemical Engineers. {% if not compact %}San Francisco, CA. 4--6 October {% endif %}2018.
* "Statistical learning for epigenomics data." Joint Statistical Meetings (JSM). {% if not compact %}Vancouver, BC. 31 July {% endif %}2018.
* "Statistics for biopharmaceutical studies". Joint Statistical Meetings (JSM). {% if not compact %}Vancouver, BC. 31 July {% endif %}2018.
* "Data mining in genetics and genomics." Annual Meeting. Institute for Operations Research and the Management Sciences (INFORMS). {% if not compact %}Nashville, TN. 15 November {% endif %}2016.
* "Machine learning." Biological Data Sciences. Cold Spring Harbor Laboratory. {% if not compact %}Cold Spring Harbor, NY. 27 October {% endif %}2016.
* "Big data analytics in genomics." Annual Meeting. Institute for Operations Research and the Management Sciences (INFORMS). {% if not compact %}Philadelphia, PA. 2 November {% endif %}2015.
* "Epigenomics and non-coding genome." Genome Informatics. Cold Spring Harbor Laboratory. {% if not compact %}Cold Spring Harbor, NY. 29 October {% endif %}2015.
* "Genomes and big data - data integration." Fourth Annual Canadian Human and Statistical Genetics Meeting. {% if not compact %}Vancouver, BC. 19 April {% endif %}2015.
* "Genomic and epigenomic signatures in cancer." Epigenetic Mechanisms in Cancer. Structural Genomics Consortium. {% if not compact %}Toronto, ON. 4 June {% endif %}2014.
* "Genome organization and variant detection." Conference on Bioinformatics, Computational Biology and Biomedicine. Association for Computing Machinery. {% if not compact %}Washington, DC. 24 September {% endif %}2013.

### Professional activities: session organizer or chair, local
* "Data Science". Princess Margaret Research Retreat. Princess Margaret Cancer Centre. Niagara-on-the-Lake, ON. {% if not compact %}17 May {% endif %}2019.
* "Core Facilities". Princess Margaret Research Retreat. Princess Margaret Cancer Centre. Niagara-on-the-Lake, ON. {% if not compact %}17 May {% endif %}2018.

### Professional activities: funding review
* **Member**, Predictive Modeling Special Emphasis Panel, National Human Genome Research Institute, National Institutes of Health, 2021.
* **Member**, College of Reviewers, Canadian Institutes of Health Research, 2017--present.
* **Member**, Genomics: Systems and Computational Biology Peer Review Committee, Canadian Institutes of Health Research, 2017--present. **Teleconference member**, 2015.
* **Member**, Project Grant Competition Stage 2 Peer Review Cluster 13, Canadian Institutes for Health Research, 2017.
* **Member**, Project Grant Competition Stage 1 Peer Review Clusters 5/13/15/25, Canadian Institutes for Health Research, 2016--2017.
* **Member**, Program Committee, Idea DREAM Challenge, 2016--2017.
* **Member**, Institute Community Support Travel Award Peer Review Committee, Institute for Cancer Research, Canadian Institutes for Health Research, 2016.
* **Member**, Institute Community Support Travel Award for International Agency for Research on Cancer (IARC) Conference Peer Review Committee, Institute for Cancer Research, Canadian Institutes for Health Research, 2016.
* **Member**, Review Committee, Collaborative Personalized Cancer Medicine Team Grant, Princess Margaret Cancer Centre, 2015.
* *Ad hoc* external review: United Kingdom Medical Research Council, French Institute for Bioinformatics, Natural Sciences and Engineering Research Council of Canada, Canadian Statistical Sciences Institute, Banff International Research Station.
{# NSERC years: ???, 2019 #}

### Professional activities: manuscript review
* **Academic Editor**, PeerJ, 2017--present.
* **Member**, Editorial Board, Genome Biology, 2019--present.
* **Affiliate**, bioRxiv, Cold Spring Harbor Laboratory Press, 2015--present.
* **Member**, Program Committee, Meeting on Machine Learning in Computational Biology (MLCB), 2019.
* **Member**, Program Committee, Workshop on Machine Learning in Computational Biology (MLCB), Conference on Neural Information Processing Systems (NIPS), 2017.
* **Member**, Program Committee, Research in Computational Molecular Biology Satellite Workshop on Massively Parallel Sequencing (RECOMB-seq), 2016--2017.
* **Member**, Program Committee, International Joint Conference on Artificial Intelligence (IJCAI), 2015--2016.
* **Member**, Program Committee, Great Lakes Bioinformatics Conference/Canadian Computational Biology Conference (GLBIO/CCBC), 2015--2016.
* **Member**, Program Committee, Research in Computational Molecular Biology (RECOMB), 2014--2015.
* *Ad hoc* review for journals: Nature Methods, Genome Biology, Proceedings of the National Academy of Sciences{% if not compact %} of the United States of America{% endif %}, PLOS Computational Biology, Nucleic Acids Research, Scientific Reports, Bioinformatics, PLoS ONE, BMC Genomics, BMC Bioinformatics, Journal of Machine Learning Research, Database, IEEE Transactions on Computational Biology and Bioinformatics, Artificial Intelligence in Medicine, Computational and Structural Biotechnology Journal.
* *Ad hoc* review for conferences, with refereed proceedings: Intelligent Systems in Molecular Biology/European Conferences on Computational Biology (ISMB/ECCB), Research in Computational Molecular Biology (RECOMB).
{# RECOMB years: ???, 2020 #}

### Professional activities: consortium leadership positions
* **Chair**, Large-scale Integration Task Group, ENCODE Analysis Working Group, 2010--2012.

### Professional activities: institutional leadership positions and committees
* **Lead**, Indicators for Research Impact and Organizational Excellence Working Group, University Health Network, 2019--present.
* **Co-chair**, Bioinformatics Subcommittee, Cancer Genomics Program, Princess Margaret Cancer Centre, 2013--present.
* **Member**, Senior Advisory Board, Research, Princess Margaret Cancer Centre, 2019--present.
* **Member**, Collaborative Specialization Committee, Collaborative Specialization in Genome Biology and Bioinformatics, 2020--present.
* **Member**, Research Space Committee, Princess Margaret Cancer Centre, 2016--present.
* **Member**, Computational Biology Faculty Recruitment Committee, Princess Margaret Cancer Centre, 2020--present.
* **Consultant member**, Declaration of Research Assessment (DORA) Advisory Group, University Health Network, 2020--present.
* **Member**, Director of Research Search Committee, Princess Margaret Cancer Centre, 2016--2019.
* **Member**, Legacy Working Group, Medicine by Design, University of Toronto, 2017.
* **Co-organizer**, Princess Margaret Cancer Centre Research Retreat, 2015--2016. {# Huntsville, ON, Canada. 11 May 2016--13 May 2016. #}
* **Member**, Till and McCulloch Paper of the Year Selection Committee, Princess Margaret Cancer Centre, 2016--2017.
* **Member**, Graduate Admissions Committee, {{ dept }} of Computer Science, University of Toronto, 2014--2015.
* **Member**, Princess Margaret Genomics Centre Advisory Board, 2013--2015.
* **Chair**, Cambridge University Student Pugwash Society, 2006--2007. **Secretary**, 2007--2008.
* **Representative**, EMBL--European Bioinformatics Institute Predoctoral Fellow Association, 2004--2005.
* **President**, Texas Student Publications Board of Operating Trustees, 2002--2003. **Vice President**, 2001--2002. **Member**, 2000--2003.
* **Member**, College of Natural Sciences Dean's Scholars Committee, 2000--2003.
* **Founder** and **Co--President**, University of Texas at Austin Barbecue Club, 1999--2003.
* **Chair**, Texas Student Publications Handbook Revision Committee, 2002.
* **Chair**, Texas Student Publications Election Committee, 2001--2002.
* **Member**, University of Texas at Austin Information Technology Coordinating Council, 1999--2002.
* **Member**, University of Texas at Austin General Faculty Admissions and Registration Committee, 1999--2000.

### Professional activities: student committees and examinations
* **Supervisory Committee** for PhD students: {{ dept }} of Medical Biophysics, University of Toronto (James Hawley, Noel Ong, Michael Slobodyanyuk).
* **Supervisory Committee** for PhD students: {{ dept }} of Computer Science, University of Toronto (TaeHyung Simon Kim, Alister D'Costa).
* **Supervisory Committee** for PhD students: {{ dept }} of Molecular Genetics, University of Toronto (Qiao Fang).
* **Supervisory Committee** for PhD students: {{ dept }} of Electrical and Computer Engineering, University of Toronto (Michael Leung).
* **Supervisory Committee** for PhD students: Institute of Medical Science, University of Toronto (Jeffrey Zuccato).
* **Supervisory Committee** for PhD students: Institute for Biomedical Engineering, University of Toronto (Ryan Lee).
* **Supervisory Committee** for MSc students: {{ dept }} of Medical Biophysics, University of Toronto (Leslie Oldfield, Anthony Mammoliti).
* **Supervisory Committee** for MSc students: {{ dept }} of Cell and Systems Biology, University of Toronto (Andrew Duncan).

* **Chair** for PhD final examinations: Institute for Medical Science, University of Toronto (James Hong).
* **Chair** for PhD final examinations: {{ dept }} of Ecology and Evolutionary Biology, University of Toronto (Eddie Ho).
* **Examiner** for PhD final examinations: School of Computing, Queen's University (Emese Somogyvari).
* **Examiner** for PhD final examinations: {{ dept }} of Medical Biophysics, University of Toronto (Sahar Ghanavati, Santosh Hariharan, Helen Zhu).
* **Examiner** for PhD final examinations: Institute for Medical Science, University of Toronto (Sarah Gagliano).
* **Examiner** for MSc final examinations: {{ dept }} of Medical Biophysics, University of Toronto (Andrew Weatherbee).
* **Examiner** for MSc final examinations: {{ dept }} of Molecular Genetics, University of Toronto (Lina Antounians).
* **Examiner** for MSc final examinations: Institute for Medical Science, University of Toronto (Kartikay Chadha).
* **Examiner** for PhD qualifying examinations: {{ dept }} of Medical Biophysics, University of Toronto (Chris Huynh).
* **Examiner** for PhD reclassification examinations: {{ dept }} of Molecular Genetics, University of Toronto (Ido Nofech-Mozes).
* **Reviewer** for MSc theses: {{ dept }} of Computer Science, University of Toronto (Aryan Arbabi).
* **Host**, Gene Researcher for a Week, 2017, 2018.
* **Judge**, Poster Session, James Lepock Memorial Student Symposium, Department of Medical Biophysics, University of Toronto, 2016, 2017, 2018, 2019.
* **Judge**, Poster Session, Annual Symposium, Medicine by Design, University of Toronto, 2016.
* **Judge**, Biohackathon, Internationally Genetically Engineered Machine (iGEM) Club, University of Toronto, 2016.
* **Judge**, Summer Student Poster Day, {{ dept }} of Medical Biophysics, University of Toronto, 2014, 2015, 2016, 2018.
* **Mentor**, National Resource for Network Biology, Google Summer of Code, 2014.

### Professional activities: memberships
* **Member**, American Society for Human Genetics, 2016, 2018--2021.
* **Member**, Global Alliance for Genomics and Health, 2014--present. **Member**, File Formats Task Team, 2019--present.
* **Member**, International Society for Computational Biology, 2003--2004, 2010--2011, 2015--2016, 2018--2019, 2021--2022.
* **Member**, Canadian Artificial Intelligence Association, 2018--2019.
* **Member**, Statistical Society of Canada, 2018. {# member 5830 #}
* **Member**, Association for Computing Machinery Special Interest Group on Bioinformatics, 2013--2014.
* **Member**, National Postdoctoral Association, 2011--2013.
* **Member**, Phi Beta Kappa, 2003--present.
* **Junior Member**, Isaac Newton Institute for Mathematical Sciences, 2006--2013.
* **Member**, American Association for the Advancement of Science, 2007--2008.
* **Member**, Genetics Society, 2006--2007.

### Professional activities: memberships, local
* **Member**, Northwest Institute of Genetic Medicine, 2009--2013.
* **Member**, University of Washington Postdoctoral Association, 2008--2013.
* **Member**, Society of Computational Biology, 2002--2003.
* **Member**, Microbiology and Molecular Biology Student Society, 1998--1999.

## Prior positions

{% include 'positions-prior.md.jinja' %}

{% if compact and annotate %}
## Trainees, staff, and visitors
{% else %}
## Trainees and staff supervised
{% endif %}

### Trainees and staff supervised: current

{% if compact %}
\setlist*[enumerate]{leftmargin=\widthof{T99.}+0.5em}
{% endif %}

\beginenumerate
T42.\ **Alba, Veronica**. BSc Student, Campus Saint-Jean, University of Alberta. 2021--present.

T41.\ **Tan, Luomeng**. HBSc Student, {{ dept }}{% if not compact %}s{% endif %} of Cell and System Biology{% if not compact %} and Computer Science{% endif %}, University of Toronto. 2021--present. {# 2021-05-10--present #}

T40.\ **Yoo, Esther**. BASc Student, Division of Engineering Science, University of Toronto. 2020--present. {# 2020-05-11--present #}

T37.\ **Lu, Zhiyuan ("Annie")**. BSc Student, {{ dept }}{% if not compact %}s{% endif %} of Computer Science{% if not compact %} and Statistical Sciences{% endif %}, University of Toronto. 2020--present. {# 2020-05-11--present #}

T35.\ **Huynh, Linh**. Postdoctoral Fellow, University Health Network, 2020--present.

T33.\ **Liu, Yushan ("Ida")**. HBSc Student, {{ dept }}s of Mathematics and Statistical Sciences, University of Toronto, 2019--present.
{# 2019-05-13--present #}

T31.\ **Niu, Yi Nian ("Jeffrey")**. HBSc Student, {{ dept }} of Computer Science, University of Toronto, 2019--present.
{# 2019-05-06--present #}

T27.\ **Wilson, Samantha**. Postdoctoral Fellow, University Health Network, 2018--present.
{# 2018-02-01--present #}

T15.\ **Mendez, Mickaël**. PhD Student, {{ dept }} of Computer Science, University of Toronto, 2016--present.
{# 2016-01--present #}

T9.\ **Viner, Coby**. PhD Student, {{ dept }} of Computer Science, University of Toronto, 2016--present. MSc Student{% if not compact %}, {{ dept }} of Computer Science, University of Toronto{% endif %}, 2014--2016.
{# MSc: 2014-06-02--2016-01, PhD: 2016-01--present #}
{# MSc graduation: 2016-03-15 #}

T8.\ **Roberts, Eric**. Bioinformatics Programmer, University Health Network, 2014--present.
\endenumerate

### Trainees and staff supervised: past

\beginenumerate
{% macro present_position() -%}
{% if not compact %}\
Present position: {{ caller() }}
{% endif %}
{%- endmacro %}

T39.\ **Li, Xing Hao ("Leo")**. BASc Student, Division of Engineering Science, University of Toronto. 2020--2021. {# 2020-05-11--2021-04-30 #}

T38.\ **Gopalakrishnan, Aparna**. HBSc Student, {{ dept }}{% if not compact %}s{% endif %} of Computer Science{% if not compact %} and Mathematics{% endif %}, University of Toronto. 2020--2021. {# 2020-05-11--2021-04-30 #}

T36.\ **Keshavarzian, Tina**. MSc Student, {{ dept }} of Medical Biophysics, University of Toronto, 2020. {# 2020-05-11--??? #}

T34.\ **Wrana, Michael**. BComp Student, {{ dept }} of Mathematics and Statistics, Queen's University, 2019.
{% call present_position() %}MSc Student, School of Computing, Queen's University, Kingston, ON.{% endcall %}
{# 2019-05-13-- #}

T32.\ **Reed, Siddharth**. BSc Student, {{ dept }} of Biology, McMaster University, 2019.
{% call present_position() %}MSc Student, {{ dept }} of Computational Biology, Carnegie Mellon University, USA.{% endcall %}
{# 2019-05-06--??? #}

T30.\ **Liu, Yufang ("Flora")**. BSc Student, {{ dept }} of Computer Science, University of Toronto, 2018.
{% call present_position() %}Software Developer, Google Cloud Industry Foundation, Waterloo, ON, Canada.{% endcall %}
{# 2018-05-07-- #}

T29.\ **McNeil, Matthew**. BSc Student, {{ dept }} of Biochemistry, University of Toronto, 2018--2019.
{% call present_position() %}MSc Student, {{ dept }} of Medical Biophysics, University of Toronto, Toronto, ON, Canada.{% endcall %}
{# 2018-04-30--2019-08-30 #}

T28.\ **Xu, Winnie**. BSc Student, {{ dept }} of Immunology, University of Toronto, 2018.
{% call present_position() %}HBASc Student, {{ dept }} of Computer Science and Statistics, University of Toronto, Toronto, ON, Canada.{% endcall %}
{# 2018-04-23-- #}

T26.\ **Asenjo Ponce de León, Marc**. Bachelor's Student, {% if not compact %}Barcelona {% endif %}School of Informatics, Universitat Politècnica de Catalunya, 2018.
{% call present_position() %}NLP Data Scientist, IOMED Medical Solutions, Barcelona, Spain.{% endcall %}

T25.\ **Subasri, Vallijah**. MSc Student, {{ dept }} of Medical Biophysics, University of Toronto, 2017.
{% call present_position() %}PhD Student, {{ dept }} of Medical Biophysics, University of Toronto, Toronto, ON, Canada.{% endcall %}
{# 2017-09-07--sometime in 2017 #}

T24.\ **Cao, Chang**. BSc Student, {{ dept }} of Statistical Sciences, University of Toronto, 2017--2018.
{% call present_position() %}Manager, AML/ATF Models and Analytics, Scotiabank, Toronto, ON, Canada.{% endcall %}
{# 2017-05-08--??? #}

T23.\ **Smith, Ian**. MSc Student, {{ dept }} of Medical Biophysics, University of Toronto, 2017.
{% call present_position() %}PhD Student, {{ dept }} of Medical Biophysics, University of Toronto, Toronto, ON, Canada.{% endcall %}
{# 2017-03-20-- #}

T22.\ **Schonbach, Maya**. MSc Student, {{ dept }} of Medical Biophysics, University of Toronto, 2016.
{# 2016-10-17-- #}

T21.\ **Houlahan, Katie**. MSc Student, {{ dept }} of Medical Biophysics, University of Toronto, 2016.
{% call present_position() %}Postdoctoral Fellow, Stanford University, Stanford, CA, USA.{% endcall %}
{# 2016-10-17-- #}

T20.\ **Hawley, James**. MSc Student, {{ dept }} of Medical Biophysics, University of Toronto, 2016.
{% call present_position() %}PhD Student, {{ dept }} of Medical Biophysics, University of Toronto, Toronto, ON, Canada.{% endcall %}

T19.\ **Nguyen, Francis**. MSc Student, {{ dept }} of Medical Biophysics, University of Toronto, 2016--2019.
{% call present_position() %}Web Developer, University Health Network, Toronto, ON, Canada.{% endcall %}

T18.\ **Bi, Haixin ("Sarah")**. Post-BSc Summer Student, Princess Margaret Cancer Centre, 2016.
{% call present_position() %}PhD Student, Computational and Systems Biology Program, Massachusetts Institute of Technology, Cambridge, MA, USA.{% endcall %}

T17.\ **Denisko, Danielle**. MSc Student, {{ dept }} of Medical Biophysics, University of Toronto, 2017--2019. BSc Student, {% if not compact %}{{ dept }} of Physics, University of Toronto, {% endif %}2016--2017.
{% call present_position() %}PhD Student, Bioinformatics and Integrative Genomics PhD Program, Harvard University, Boston, MA, USA.{% endcall %}
{# 2016-05-09--2019-11-29 #}

T16.\ **Chan, Rachel**. MSc Student, {{ dept }} of Computer Science, University of Toronto, 2018--2020. BASc Student, {% if not compact %}Science Co-op Program, University of British Columbia, {% endif %}2016--2018.
{% call present_position() %}Computer Vision Engineer, DeepX, Tokyo, Japan.{% endcall %}
{# 2016-05-02--present #}

T14.\ **Madani Tonekaboni, S.\ Ali**. PhD Student, {{ dept }} of Medical Biophysics, University of Toronto. 2015.
{% call present_position() %}Machine Learning Team Lead, Cyclica, Toronto, ON, Canada.{% endcall %}
{# 2015-09-10-- #}

T13.\ **Sood, Ankur Jai**. BESc (Honors) Student, Mechatronic Systems Engineering, {% if not compact %}University of Western Ontario{% else %}Western University{% endif %}. 2015--2019.
{% call present_position() %}Software Engineer, Lucid Motors, Newark, CA, USA.{% endcall %}
{# 2015-05-14-- #}

T12.\ **Zeng, Xing**. BSc (Honors) Student, {% if not compact %}Undergraduate Toronto Research Experience in Computer Science,{% endif %} {{ dept }} of Computer Science, University of Toronto. 2015--2016.
{% call present_position() %}Senior Software Engineer, Text IQ, Vancouver, BC, Canada.{% endcall %}
{# 2015-05-19-- #}

T11.\ **Karimzadeh, Mehran R.** PhD Student, {{ dept }} of Medical Biophysics, University of Toronto, 2015--2020.
{% call present_position() %}Postdoctoral Fellow, Vector Institute and University of California, San Francisco, CA, USA.{% endcall %}
{# research assistant 2014-12-23--2016-08; PhD student 2016-09--??? #}

T10.\ **Chicco, Davide**. Postdoctoral Fellow, University Health Network, 2014--2018.
{% call present_position() %}Research Associate, University of Toronto, Toronto, ON, Canada.{% endcall %}
{# 2014-09-08-- #}

T7.\ **Shaw, Adam J.** Student, Google Summer of Code, 2014.
{% call present_position() %}Software Engineer, Google, San Bruno, CA, USA.{% endcall %}

T6.\ **Petwe, Harshad S.** BS Student, {{ dept }} of Computer Science and Engineering, University of Washington, 2012.

T5.\ **Ellenbogen, Paul**. BS Student, {{ dept }} of Computer Science and Engineering, University of Washington, 2011--2013.
{% call present_position() %}PhD Student, {{ dept }} of Computer Science, Princeton University, Princeton, NJ, USA.{% endcall %}

T4.\ **Sahu, Avinash D.** MS Student, School of Communication {% if compact %}&{% else %}and{% endif %} Comp{% if not compact %}uter{% endif %} Sci{% if not compact %}ence{% endif %}, École Polytechnic Fédérale de Lausanne, 2011.
{% call present_position() %}Postdoctoral Fellow, {{ dept }} of Computer Science, University of Maryland, College Park, MD, USA.{% endcall %}

T3.\ **Staples, Jeffrey**. PhD Student, {{ dept }} of Genome Sciences, University of Washington, 2011.
{% call present_position() %}Manager, Analysis R&D, Regeneron Pharmaceuticals, Tarrytown, NY, USA.{% endcall %}

T2.\ **Lemus Vergara, Tzitziki J.** PhD Student, {{ dept }} of Genome Sciences, University of Washington, 2009.
{% call present_position() %}Postdoctoral Fellow, {{ dept }} of Human Genetics and Biological Chemistry, University of California, Los Angeles, CA, USA, 2016.{% endcall %}

T1.\ **Buske, Orion J.** BS {% if not compact %}(Honors){% endif %} Student, {{ dept }} of Computer Science and Engineering, University of Washington, 2009--2010.
{% call present_position() %}CEO, Gene42, Toronto, ON, Canada.{% endcall %}
\endenumerate

{% if not (compact and annotate) %}
## Long-term visitors hosted
{% endif %}
### Long-term visitors hosted: past
\beginenumerate
V1.\ **Zamparo, Lee**. Postdoctoral Fellow, Memorial Sloan-Kettering Cancer Center, 2017--2019.
{% call present_position() %}Applied Research Scientist, ServiceNow, Toronto ON, Canada.{% endcall %}
{# 2017-12-04--2019-06-30 #}
\endenumerate

## Media coverage
### Media coverage: text interviews
* ["NSF grant changes raise alarm about commitment to basic research."](https://www.nature.com/articles/d41586-020-02272-x) *Nature*. {% if not compact %}6 August {% endif %}2020.
* ["10 tips for submitting a successful preprint."](https://www.natureindex.com/news-blog/tips-how-to-most-successful-preprint-research-science-submission-study) *Nature Index*. {% if not compact %}26 May {% endif %}2020.
* ["Michael Hoffman — 46 Questions."](https://46questions.wordpress.com/2020/01/26/michael-hoffman/) *46 Questions for Scientists*. {% if not compact %}26 January {% endif %}2020.
* ["Alumni Interviews."](https://issuu.com/colastudiv/docs/ddg_nl19/22) *Dean's Distinguished Graduates Alumni Newsletter*. College of Liberal Arts, University of Texas at Austin. {% if not compact %}20 August {% endif %}2019.
* ["Human Longevity Study Sparks Questions About Face Prediction Claims, Data Sharing, Role of Preprints."](https://www.genomeweb.com/sequencing/human-longevity-study-sparks-questions-about-face-prediction-claims-data-sharing-role) GenomeWeb. {% if not compact %}8 September {% endif %}2017.
* ["An interview with Michael Hoffman."](https://www.embl-abr.org.au/michael-hoffman-interview/) *EMBL Australia Bioinformatics Resource*. {% if not compact %}3 March {% endif %}2017.
* ["Expanding the DNA alphabet to understand cancer."](https://news.oicr.on.ca/2016/12/expanding-the-dna-alphabet-to-understand-cancer/) *OICR News*. {% if not compact %}1 December {% endif %}2016.
* ["Attack of the data suckers."](http://ashclinicalnews.org/attack-of-the-data-suckers/) *ASH Clinical News*. {% if not compact %}27 April {% endif %}2016.
* ["Biden's cancer bid exposes rift among researchers."](http://www.politico.com/story/2016/01/joe-biden-cancer-researchers-rift-218465) *Politico*. {% if not compact %}31 January {% endif %}2016.
* ["NEJM Editor Backtracks on Data-Sharing 'Parasites' Editorial."](http://www.medscape.com/viewarticle/857756) *Medscape Medical News*. {% if not compact %}26 January {% endif %}2016.
* ["Strength In Numbers: Finding And Developing Bioinformaticians."](http://www.frontlinegenomics.com/147/strength-numbers-finding-developing-bioinformaticians/) *Front Line Genomics*. {% if not compact %}13 October {% endif %}2014.
* ["Kelso: For barbecue, this Texan-turned-Canadian goes to great lengths."](http://www.mystatesman.com/news/news/local/kelso-for-barbecue-this-texan-turned-canadian-goes/ngn2F/) *Austin American-Statesman*. {% if not compact %}27 July {% endif %}2014.
* ["As Biomedical Researchers Face Tough Job Market, Experts Offer Advice and Propose Changes."](https://www.genomeweb.com/biomedical-researchers-face-tough-job-market-experts-offer-advice-and-propose-ch) GenomeWeb. {% if not compact %}5 June {% endif %}2014.
* ["101 questions with a bioinformatician \#4: Michael Hoffman."](http://www.acgt.me/blog/2014/4/20/101-questions-with-a-bioinformatician-4-michael-hoffman) ACGT. {% if not compact %}20 April {% endif %}2014.
* ["Meet Michael Hoffman."](http://thepmcf.ca/News-Media/Blog/The-PMCF-Blog/January-2014/Meet-Michael-Hoffman) Princess Margaret Cancer Foundation Blog. {% if not compact %}16 January {% endif %}2014.

### Media coverage: audio interviews
* ["Using computers to understand cancer with Dr.\ Michael Hoffman."](https://www.uhn.ca/corporate/News/UHN_PodCast/Behind_the_Breakthrough/Pages/Episode10_Michael_Hoffman.aspx) Behind the Breakthrough Podcast, University Health Network. {% if not compact %}10 December {% endif %}2019.

### Media coverage: meeting reports
* ["Genome Informatics 2014."](http://www.genomebiology.com/2014/15/11/543) *Genome Biology*. {% if not compact %}22 November {% endif %}2014.

## Citizenship
* United States of America: citizen.
* Canada: citizen.
{% endblock %}<|MERGE_RESOLUTION|>--- conflicted
+++ resolved
@@ -528,11 +528,8 @@
 * **Organizer**, Early Career Investigators Meeting on Quantitative Problems in Human Genetics and Health. Banff International Research Station. {% if not compact %}Banff, AB. 10--15 January {% endif %}2016.
 
 ### Professional activities: advisory
-<<<<<<< HEAD
 * **Invited Participant**, Transparency and Openness Promotion (TOP) Guidelines for Academic Institutions Panel. Ottawa Hospital Research Institute and Centre for Open Science. 2022--present.
-=======
 * **Invited Participant**, Open Science Dashboard Delphi Panel, Ottawa Heart Research Institute. 14--15 March 2022.
->>>>>>> d762578f
 * **Invited Participant**, Classification Expert Group, Biomedical Image Analysis Challenges (BIAS) Initiative, Medical Image Computing and Computer Assisted Intervention Society, 2021--present.
 * **Invited Participant**, TRIPOD-AI Delphi Panel, TRIPOD Group, 2021--present.
 * **Member**, External Advisory Board, Tri-Agency Grants Management Solution, 2020--present.
