--- conflicted
+++ resolved
@@ -254,19 +254,9 @@
 
 \beginenumerate
 
-<<<<<<< HEAD
-S17.\ Collins GS, Moons KGM, Dhiman P, Riley RD, Beam AL, Van Calster B, Ghassemi M, Liu X, Reitsma JB, van Smeden M, Boulesteix A-L, Camaradou JC, Celi LA, Denaxas S, Denniston AK, Glocker B, Golub RM, Harvey H, Heinze G, **Hoffman MM**, Kengne AP, Lam E, Lee N, Loder EW, Maier-Hein L, Mateen BA, McCradden MD, Oakden-Rayner L, Ordish J, Parnell R, Rose S, Singh K, Wynants L, Logullo P. "The TRIPOD+AI Statement: an updated guideline for reporting clinical prediction models using regression or machine learning methods." 2023. Submitted.
-
-S16.\ **Mendez M**, **Liu Y**, Ponce de León MA, **Hoffman MM**. ["Segzoo: a turnkey system that summarizes genome annotations."](https://doi.org/10.1101/2023.10.03.559369) 2023. Preprint: <https://doi.org/10.1101/2023.10.03.559369>
-
-S15.\ Zhang J, Mizan L, Wu L, Mittal K, **Huynh L**, Sarajideen S, Mazid MA, Cook DP, Trcka D, Tse K, Wrana JL, **Hoffman MM**, Esteban MA, Ramalho-Santos M. "LINE1 promotes nuclear compartmentalization to repress the 8-cell state in embryonic stem cells." 2023. Submitted.
-
-S14.\ De Michino SD\*, Main SC\*, Penny L, Kridel R, Cescon DW, **Hoffman MM**, Lupien M, Bratman SV. "Simulating cell-free chromatin using preclinical models for cancer-specific biomarker discovery". 2023. Submitted.
-
-S13.\ Reinke A, {% call shorten_authors() %}Tizabi MD, Baumgartner M, Eisenmann M, Heckmann-Nötzel D, Emre Kavur A, Rädsch T, Sudre CH, Acion L, Antonelli M, Arbel T, Bakas S, Benis A, Blaschko M, Büttner F, Jorge Cardoso M, Cheplygina V, Chen J, Christodoulou E, Cimini BA, Collins GS, Farahani K, Ferrer L, Galdran A, van Ginneken B, Glocker B, Godau P, Haase R, Hashimoto DA{% endcall %}, **Hoffman MM**, {% call shorten_authors() %}Huisman M, Isensee F, Jannin P, Kahn CE, Kainmueller D, Kainz B, Karargyris A, Karthikesalingam A, Kenngott H, Kleesiek J, Kofler F, Kooi T, Kopp-Schneider A, Kozubek M, Kreshuk A, Kurc T, Landman BA, Litjens G, Madani A, Maier-Hein K, Martel AL, Mattson P, Meijering E, Menze B, Moons KGM, Müller H, Nichyporuk B, Nickel F, Petersen J, Rafelski SM, Rajpoot N, Reyes M, Riegler MA, Rieke N, Saez-Rodriguez J, Sánchez CI, Shetty S, van Smeden M, Summers RM, Taha AA, Tiulpin A, Tsaftaris SA, Van Calster B, Varoquaux G, Wiesenfarth M, Yaniv ZR, Jäger PF, Maier-Hein L{% endcall %}. ["Understanding metric-related pitfalls in image analysis validation."](https://doi.org/10.48550/arXiv.2302.01790) 2023. Preprint: <https://doi.org/10.48550/arXiv.2302.01790>
-=======
+S14.\ Collins GS, Moons KGM, Dhiman P, Riley RD, Beam AL, Van Calster B, Ghassemi M, Liu X, Reitsma JB, van Smeden M, Boulesteix A-L, Camaradou JC, Celi LA, Denaxas S, Denniston AK, Glocker B, Golub RM, Harvey H, Heinze G, **Hoffman MM**, Kengne AP, Lam E, Lee N, Loder EW, Maier-Hein L, Mateen BA, McCradden MD, Oakden-Rayner L, Ordish J, Parnell R, Rose S, Singh K, Wynants L, Logullo P. "The TRIPOD+AI Statement: an updated guideline for reporting clinical prediction models using regression or machine learning methods." 2023. Submitted.
+
 S13.\ **Mendez M**, **Liu Y**, Ponce de León MA, **Hoffman MM**. ["Segzoo: a turnkey system that summarizes genome annotations."](https://doi.org/10.1101/2023.10.03.559369) 2023. Preprint: <https://doi.org/10.1101/2023.10.03.559369>
->>>>>>> baa675ca
 
 S12.\ Zhang J, Mizan L, Wu L, Mittal K, **Huynh L**, Sarajideen S, Mazid MA, Cook DP, Trcka D, Tse K, Wrana JL, **Hoffman MM**, Esteban MA, Ramalho-Santos M. "LINE1 promotes nuclear compartmentalization to repress the 8-cell state in embryonic stem cells." 2023. Submitted.
 
