--- conflicted
+++ resolved
@@ -17,15 +17,11 @@
 
 \beginenumerate
 
-<<<<<<< HEAD
-J38.\ Abatti L, Lado-Fernández P, **Huynh L**, Collado M, **Hoffman MM**, Mitchell JA. Epigenetic reprogramming of a distal developmental enhancer cluster drives *SOX2* overexpression in breast and lung adenocarcinoma. *Nucleic Acids Res*; in press. Preprint: https://doi.org/10.1101/2023.03.14.532258.{% if annotate %}
-=======
 J39.\ **Viner C**, {% call shorten_authors() %}Ishak CA, Johnson J, Walker NJ, Shi H, Sjöberg-Herrera MK, Shen SY, Lardo SM, Adams DJ, Ferguson-Smith AC, De Carvalho DD, Hainer SJ, Bailey TL{% endcall %},
 **Hoffman MM**. ["Modeling methyl-sensitive transcription factor motifs with an expanded epigenetic alphabet."](https://doi.org/10.1101/043794). *Genome Biology*; in press. Preprint: <https://doi.org/10.1101/043794>
 
-J38.\ Abatti L, Lado-Fernández P, **Huynh L**, Collado M, **Hoffman MM**, Mitchell JA. ["Epigenetic reprogramming of a distal developmental enhancer cluster drives *SOX2* overexpression in breast and lung adenocarcinoma."](https://academic.oup.com/nar/advance-article-abstract/doi/10.1093/nar/gkad734/7279038?utm_source=advanceaccess&utm_campaign=nar&utm_medium=email). *Nucleic Acids Res* 2023; gkad734.
+J38.\ Abatti L, Lado-Fernández P, **Huynh L**, Collado M, **Hoffman MM**, Mitchell JA. ["Epigenetic reprogramming of a distal developmental enhancer cluster drives *SOX2* overexpression in breast and lung adenocarcinoma."](https://academic.oup.com/nar/advance-article-abstract/doi/10.1093/nar/gkad734/7279038). *Nucleic Acids Res* 2023; gkad734.
 {% if annotate %}
->>>>>>> 787f2da1
 * [*NAR* Breakthrough Article](https://academic.oup.com/nar/pages/nar-breakthrough-articles).
 {% endif %}
 
@@ -231,15 +227,13 @@
 
 \beginenumerate
 
-<<<<<<< HEAD
+S16.\ **Mendez M**, **Liu Y**, Ponce de León MA, **Hoffman MM**. ["Segzoo: a turnkey system that summarizes genome annotations."](https://doi.org/10.1101/2023.10.03.559369) 2023. Preprint: <https://doi.org/10.1101/2023.10.03.559369>
+
 S15.\ Zhang J, Mizan L, Wu L, Mittal K, **Huynh L**, Sarajideen S, Mazid MA, Cook DP, Trcka D, Tse K, Wrana JL, **Hoffman MM**, Esteban MA, Ramalho-Santos M. "LINE1 promotes nuclear compartmentalization to repress the 8-cell state in embryonic stem cells." 2023. Submitted.
 
 S14.\ De Michino SD\*, Main SC\*, Penny L, Kridel R, Cescon DW, **Hoffman MM**, Lupien M, Bratman SV. "Simulating cell-free chromatin using preclinical models for cancer-specific biomarker discovery". 2023. Submitted.
 
 S13.\ Reinke A, {% call shorten_authors() %}Tizabi MD, Baumgartner M, Eisenmann M, Heckmann-Nötzel D, Emre Kavur A, Rädsch T, Sudre CH, Acion L, Antonelli M, Arbel T, Bakas S, Benis A, Blaschko M, Büttner F, Jorge Cardoso M, Cheplygina V, Chen J, Christodoulou E, Cimini BA, Collins GS, Farahani K, Ferrer L, Galdran A, van Ginneken B, Glocker B, Godau P, Haase R, Hashimoto DA{% endcall %}, **Hoffman MM**, {% call shorten_authors() %}Huisman M, Isensee F, Jannin P, Kahn CE, Kainmueller D, Kainz B, Karargyris A, Karthikesalingam A, Kenngott H, Kleesiek J, Kofler F, Kooi T, Kopp-Schneider A, Kozubek M, Kreshuk A, Kurc T, Landman BA, Litjens G, Madani A, Maier-Hein K, Martel AL, Mattson P, Meijering E, Menze B, Moons KGM, Müller H, Nichyporuk B, Nickel F, Petersen J, Rafelski SM, Rajpoot N, Reyes M, Riegler MA, Rieke N, Saez-Rodriguez J, Sánchez CI, Shetty S, van Smeden M, Summers RM, Taha AA, Tiulpin A, Tsaftaris SA, Van Calster B, Varoquaux G, Wiesenfarth M, Yaniv ZR, Jäger PF, Maier-Hein L{% endcall %}. ["Understanding metric-related pitfalls in image analysis validation."](https://doi.org/10.48550/arXiv.2302.01790) 2023. Preprint: <https://doi.org/10.48550/arXiv.2302.01790>
-=======
-S13.\ **Mendez M**, **Liu Y**, Ponce de León MA, **Hoffman MM**. ["Segzoo: a turnkey system that summarizes genome annotations."](https://doi.org/10.1101/2023.10.03.559369) 2023. Preprint: <https://doi.org/10.1101/2023.10.03.559369>  
->>>>>>> 787f2da1
 
 S12.\ Reinke A, {% call shorten_authors() %}Tizabi MD, Baumgartner M, Eisenmann M, Heckmann-Nötzel D, Emre Kavur A, Rädsch T, Sudre CH, Acion L, Antonelli M, Arbel T, Bakas S, Benis A, Blaschko M, Büttner F, Jorge Cardoso M, Cheplygina V, Chen J, Christodoulou E, Cimini BA, Collins GS, Farahani K, Ferrer L, Galdran A, van Ginneken B, Glocker B, Godau P, Haase R, Hashimoto DA{% endcall %}, **Hoffman MM**, {% call shorten_authors() %}Huisman M, Isensee F, Jannin P, Kahn CE, Kainmueller D, Kainz B, Karargyris A, Karthikesalingam A, Kenngott H, Kleesiek J, Kofler F, Kooi T, Kopp-Schneider A, Kozubek M, Kreshuk A, Kurc T, Landman BA, Litjens G, Madani A, Maier-Hein K, Martel AL, Mattson P, Meijering E, Menze B, Moons KGM, Müller H, Nichyporuk B, Nickel F, Petersen J, Rafelski SM, Rajpoot N, Reyes M, Riegler MA, Rieke N, Saez-Rodriguez J, Sánchez CI, Shetty S, van Smeden M, Summers RM, Taha AA, Tiulpin A, Tsaftaris SA, Van Calster B, Varoquaux G, Wiesenfarth M, Yaniv ZR, Jäger PF, Maier-Hein L{% endcall %}. ["Understanding metric-related pitfalls in image analysis validation."](https://doi.org/10.48550/arXiv.2302.01790) 2023. Preprint: <https://doi.org/10.48550/arXiv.2302.01790>
 
