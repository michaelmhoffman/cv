--- conflicted
+++ resolved
@@ -16,15 +16,11 @@
 {%- endmacro %}
 
 \beginenumerate
-<<<<<<< HEAD
+J44.\ Agrawal S, Buyan A, Severin J, Koido M, Alam T, Abugessaisa I, Chang HY, Dostie J, Itoh M, Kere J, Kondo N, Li Y, Makeev VJ, Mendez M, Okazaki Y, Ramilowski JA, Sigorskikh AI, Strug LJ, Yagi K, Yasuzawa K, Wai Yip C, Hon CC, *Hoffman MM*, Terao C, Kulakovskiy IV, Kasukawa T, Shin JW, Carninci P, de Hoon MJL. ["Annotation of nuclear lncRNAs based on chromatin interactions."](https://doi.org/10.1371/journal.pone.0295971) *PLOS ONE* 2024; 19(5):e0295971.
+
 J44.\ **Mendez M**, **Liu Y**, Ponce de León MA, **Hoffman MM**. ["Segzoo: a turnkey system that summarizes genome annotations."](https://doi.org/10.1101/2023.10.03.559369) 2024. *Bioinformatics*; in press. Preprint: https://doi.org/10.1101/2023.10.03.559369 
 
-J43.\ Collins GS, Moons KGM, Dhiman P, Riley RD, Beam AL, Van Calster B, Ghassemi M, Liu X, Reitsma JB, van Smeden M, Boulesteix A-L, Camaradou JC, Celi LA, Denaxas S, Denniston AK, Glocker B, Golub RM, Harvey H, Heinze G, **Hoffman MM**, Kengne AP, Lam E, Lee N, Loder EW, Maier-Hein L, Mateen BA, McCradden MD, Oakden-Rayner L, Ordish J, Parnell R, Rose S, Singh K, Wynants L, Logullo P. "The TRIPOD+AI Statement: an updated guideline for reporting clinical prediction models using regression or machine learning methods." *BMJ*; in press.
-=======
-J44.\ Agrawal S, Buyan A, Severin J, Koido M, Alam T, Abugessaisa I, Chang HY, Dostie J, Itoh M, Kere J, Kondo N, Li Y, Makeev VJ, Mendez M, Okazaki Y, Ramilowski JA, Sigorskikh AI, Strug LJ, Yagi K, Yasuzawa K, Wai Yip C, Hon CC, Hoffman MM, Terao C, Kulakovskiy IV, Kasukawa T, Shin JW, Carninci P, de Hoon MJL. ["Annotation of nuclear lncRNAs based on chromatin interactions."](https://doi.org/10.1371/journal.pone.0295971) *PLOS ONE* 2024; 19(5):e0295971.
-
 J43.\ Collins GS, Moons KGM, Dhiman P, Riley RD, Beam AL, Van Calster B, Ghassemi M, Liu X, Reitsma JB, van Smeden M, Boulesteix A-L, Camaradou JC, Celi LA, Denaxas S, Denniston AK, Glocker B, Golub RM, Harvey H, Heinze G, **Hoffman MM**, Kengne AP, Lam E, Lee N, Loder EW, Maier-Hein L, Mateen BA, McCradden MD, Oakden-Rayner L, Ordish J, Parnell R, Rose S, Singh K, Wynants L, Logullo P. ["The TRIPOD+AI Statement: an updated guideline for reporting clinical prediction models using regression or machine learning methods."](https://doi.org/10.1136/bmj-2023-078378) *BMJ* 2024; 385:e078378.
->>>>>>> c6dfa8c1
 
 J42.\ Agrawal S, {% call shorten_authors() %}Kulakovskiy IV, Severin J, Koido M, Alam T, Abugessaisa I, Buyan A, Chang HY, Dostie J, Itoh M, Kere J, Kondo N, Li Y, Makeev VJ{% endcall %}, **Mendez M**, {% call shorten_authors() %} Okazaki Y, Ramilowski JA, Sigorskikh AI, Strug LJ, Yagi K, Yasuzawa K, Wai Yip C, Hon CC{% endcall %}, **Hoffman MM**, {% call shorten_authors() %}Terao C, Kasukawa T, Shin JW, Carninci P, de Hoon MJL{% endcall %}. ["Systematic identification of cis-interacting lncRNAs and their targets."](https://doi.org/10.1101/2021.01.13.426305) *PLOS One*; in press. Preprint: <{% if compact %}https://doi.org/jncn{% else %}https://doi.org/10.1101/2021.01.13.426305{% endif %}>
 
