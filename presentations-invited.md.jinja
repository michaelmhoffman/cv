{% macro pa(text, location, date, year, score=0) -%}
{% if compact -%}
{{ p("P" ~ text ~ ". " ~ year ~ ".", score) }}
{% else -%}
{{ p("PA" ~ text ~ ". " ~ location ~ ". " ~ date ~ " " ~ year ~ ".", score) }}
{% endif -%}
{% endmacro -%}

{% if (not compact) or annotate %}#{% endif %}## Presentations: invited/keynote{% if compact and not annotate %} (selected){% endif %}

{% if compact %}
\setlist*[enumerate]{leftmargin=\widthof{P99.}+0.5em}
{% endif %}

\beginenumerate
{# XXX many of these doubling ups can be replaced with a `~ ' optional text' if not compact ~' #}
<<<<<<< HEAD
{{ pa('60.\ Verge Genomics Seminar Series. Verge Genomics', 'Videoconference', '', 2024, 33) -}}
{{ pa('59.\ "Identifying transcription factor binding using open chromatin, transcriptome, and methylation data." University of Maryland', 'College Park, MD', '6 November', 2023, 33) -}}
{{ pa('58.\ "Identifying transcription factor binding using open chromatin, transcriptome, and methylation data." BioNet 2023. University of Alberta', 'Edmonton, AB', '31 May', 2023, 33) -}}
=======
{% if compact %}
{{ pa('61.\ CRINA Connects seminar series. Cancer Research Institute for Northern Alberta (CRINA), University of Alberta, AB, Canada. Videoconference. 6 December 2023. 
{{ pa('58.\ "Identifying transcription factor binding using open chromatin, transcriptome, and methylation data." BioNet 2023. University of Alberta.', 'Edmonton, AB', '31 May', 2023, 33) -}}
>>>>>>> 725c34b4
* Keynote.
{{ pa('57.\ ["Reproducibility standards for machine learning in the life sciences."](http://www.birs.ca/events/2022/5-day-workshops/22w5085/videos/watch/202206080850-Hoffman.html) Deep Learning for Genetics, Genomics and Metagenomics' ~ ': Latest Developments and New Directions' if not compact ~ '. Banff International Research Station', 'Videoconference', '8 June', 2022, 33) -}}
{{ pa('56.\ ["Acidbio and BED."](https://docs.google.com/presentation/d/1n6sHAVTh3psKUrTfLHfkK7rz2dkDqXp6G6Eg_vZn5GQ/edit#slide=id.g123eb2b9aae_0_404) Global Alliance for Genomics and Health (GA4GH) GA4GH Connect', 'Montréal, QC', '20 April', 2022, 250) -}}
{{ pa('55.\ "Predicting transcription factor binding and the effects of viral integration." Computational Biology Seminar Series. Garvan Institute of Medical Research', 'Videoconference', '13 April', 2022, 33) -}}
{% if compact %}
{{ pa('54.\ ["Predicting transcription factor binding and the effects of viral integration."](https://www.youtube.com/watch?v=1oxhmjnQDiU&t=7s) Center for Genomic Science Innovation, ' ~ univ ~ ' of Wisconsin-Madison', 'Madison, WI', '7 April', 2022, 33) -}}
{% else %}
{{ pa('54.\ ["Predicting transcription factor binding and the effects of viral integration."](https://www.youtube.com/watch?v=1oxhmjnQDiU&t=7s) Genomics Seminar Series. Center for Genomic Science Innovation, ' ~ univ ~ ' of Wisconsin-Madison', 'Madison, WI', '7 April', 2022, 33) -}}
{% endif %}
{{ pa('53.\ ["Evaluating research after DORA: a Canadian perspective."](https://www.youtube.com/watch?v=c6DYkASSj3Q&t=2529s) Canadian Science Policy Conference', 'Videoconference', '25 November', 2021, 33) -}}
{% if compact %}
{{ pa('52.\ ["The ungracious guest: how the human papillomavirus (HPV) changes the local host epigenome and transcriptome to promote tumorigenesis."](https://www.youtube.com/watch?v=mgtkpEcZnOU) Sanford Burnham Prebys', 'Videoconference', '14 June', 2021, 33) -}}
{% else %}
{{ pa('52.\ ["The ungracious guest: how the human papillomavirus (HPV) changes the local host epigenome and transcriptome to promote tumorigenesis."](https://www.youtube.com/watch?v=mgtkpEcZnOU) Cancer Center Seminar Series. Sanford Burnham Prebys Medical Discovery Institute', 'Videoconference', '14 June', 2021, 33) -}}
{% endif %}
{{ pa('51.\ "Predicting transcription factor binding and the effects of viral integration." Ludwig Institute Seminar Series, Ludwig Institute for Cancer Research, ' ~ univ ~ ' of Oxford', 'Videoconference', '18 March', 2021, 33) -}}
{{ pa('50.\ "Identifying transcription factor binding using open chromatin, transcriptome, and methylation data." Vancouver Bioinformatics User Group (VanBUG)', 'Videoconference', '17 March', 2021, 33) -}}
{% if compact %}
{{ pa('49.\ "Identifying transcription factor binding using open chromatin, transcriptome, and methylation data." ' ~ dept ~ ' of Mathematics and Statistics. ' ~ univ ~ ' of Calgary', 'Videoconference', '12 February', 2021, 33) -}}
{% else %}
{{ pa('49.\ "Identifying transcription factor binding using open chromatin, transcriptome, and methylation data." SAGE/Biostatistics Seminar. ' ~ dept ~ ' of Mathematics and Statistics. ' ~ univ ~ ' of Calgary', 'Videoconference', '12 February', 2021, 33) -}}
{% endif %}
{{ pa('48.\ "Identifying transcription factor binding using open chromatin, transcriptome, and methylation data." Curriculum in Bioinformatics and Computational Biology' ~ (' Seminar Series' if not compact) ~ '. ' ~ univ ~ ' of North Carolina-Chapel Hill', 'Videoconference', '29 January', 2021, 33) -}}
{% if annotate %}
* Student invited speaker
{% endif %}
{% if compact %}
{{ pa('47.\ "BEHST: genomic set enrichment analysis enhanced through integration of chromatin long-range interactions." Asilomar Chromatin, Chromosomes, and Epigenetics Conference', 'Videoconference', '10 December', 2020, 33) -}}
{% else %}
{{ pa('47.\ "BEHST: genomic set enrichment analysis enhanced through integration of chromatin long-range interactions." Bioinformatics Tools for Functional Genomics. Asilomar Chromatin, Chromosomes, and Epigenetics Conference', 'Videoconference', '10 December', 2020, 33) -}}
{% endif %}
{{ pa('46.\ ["Evaluating machine learning claims."](https://www.slideshare.net/hoffmanlab/evaluating-machine-learning-claims-229405631) Science Foundation Ireland Centre for Research Training in Genomics Data Science. National ' ~ univ ~ ' of Ireland', 'Videoconference', '30 November', 2020, 33) -}}
{{ pa('45.\ "Viral integration and data integration: what they can tell us about the classical and 3D epigenomes". Barbados Workshop: Bridging the Classical and 3D Epigenomics. Bellairs Research Institute', 'Holetown, Barbados', 'Conference postponed due to global pandemic. Original dates: 17--24 April', 2020, 33) -}}
{{ pa('44.\ "Identifying transcription factor binding using open chromatin, transcriptome, and methylation data." Institute of Cellular and Molecular Biology, ' ~ univ ~ ' of Texas at Austin', 'Austin, TX', '10 October', 2019, 750) -}}
{{ pa('43.\ "Identifying transcription factor binding using open chromatin, transcriptome, and methylation data." Departmental Grand Rounds, ' ~ dept ~ ' of Biomedical Informatics, ' ~ univ ~ ' at Buffalo', 'Buffalo, NY', '19 June', 2019, 700) -}}
{% if compact %}
{{ pa('42.\ "Virtual ChIP-seq: predicting transcription factor binding by learning from the transcriptome." ' ~ dept ~ ' of Mathematics and Biostatistics. ' ~ univ ~ ' of Guelph', 'Guelph, ON', '13 May', 2019, 700) -}}
{{ pa('41.\ "Identifying transcription factor binding using open chromatin, transcriptome, and methylation data". ' ~ dept ~ ' of Genetics and Genomic Sciences. Icahn School of Medicine at Mount Sinai', 'New York, NY', '29 March', 2019, 775) -}}
{{ pa('40.\ "Virtual ChIP-seq: predicting transcription factor binding by learning from the transcriptome." The Role of Genomics and Metagenomics in Human Health', 'Banff, AB', '4 February', 2019, 790) -}}
{% else %}
{{ pa('42.\ "Virtual ChIP-seq: predicting transcription factor binding by learning from the transcriptome." Artificial Intelligence and Machine Learning in Biology Symposium. ' ~ dept ~ ' of Mathematics and Biostatistics. ' ~ univ ~ ' of Guelph', 'Guelph, ON', '13 May', 2019, 700) -}}
{{ pa('41.\ "Identifying transcription factor binding using open chromatin, transcriptome, and methylation data". ' ~ dept ~ ' of Genetics and Genomic Sciences and Institute for Genomics and Multiscale Biology. Icahn School of Medicine at Mount Sinai', 'New York, NY', '29 March', 2019, 775) -}}
{{ pa('40.\ "Virtual ChIP-seq: predicting transcription factor binding by learning from the transcriptome." The Role of Genomics and Metagenomics in Human Health: Recent Developments in Statistical and Computational Methods. Banff International Research Station', 'Banff, AB', '4 February', 2019, 790) -}}
{% endif %}
{% if compact %}
{{ pa('39.\ "Modeling methyl-sensitive transcription factor motifs with an expanded epigenetic alphabet." Pacific Symposium on Biocomputing', 'Kohala Coast, HI', '6 January', 2019, 800) -}}
{{ pa('38.\ "Identifying transcription factor binding using open chromatin, transcriptome, and methylation data." ' ~ dept ~ ' of Biomedical and Molecular Sciences, Queen\'s ' ~ univ_before_period, 'Kingston, ON', '26 November', 2018, 700) -}}
{% else %}
{{ pa('39.\ "Modeling methyl-sensitive transcription factor motifs with an expanded epigenetic alphabet." Reading between the genes: interpreting noncoding DNA in high throughput. Pacific Symposium on Biocomputing (PSB)', 'Kohala Coast, HI', '6 January', 2019, 800) -}}
{{ pa('38.\ "Identifying transcription factor binding using open chromatin, transcriptome, and methylation data." Special Seminar, ' ~ dept ~ ' of Biomedical and Molecular Sciences and School of Computing, Queen\'s ' ~ univ_before_period, 'Kingston, ON', '26 November', 2018, 700) -}}
{% endif %}
{{ pa('37.\ "Virtual ChIP-seq: predicting transcription factor binding by learning from the transcriptome." Cold Spring Harbor Laboratory Meeting on Biological Data Sciences', 'Cold Spring Harbor, NY', '8 November', 2018, 800) -}}
{{ pa('36.\ "Segway and the Graphical Models Toolkit: a framework for probabilistic genomic inference." Meeting on Probabilistic Modeling In Genomics', 'Cold Spring Harbor, NY', '5 November', 2018, 800) -}}
{% if compact %}
{{ pa('35.\ "Identifying transcription factor binding using open chromatin, transcriptome, and methylation data." ' ~ dept ~ ' of Computational Medicine and Bioinformatics. ' ~ univ ~ ' of Michigan', 'Ann Arbor, MI', '24 October', 2018, 775) -}}
{% else %}
{{ pa('35.\ "Identifying transcription factor binding using open chromatin, transcriptome, and methylation data." ' ~ dept ~ ' of Computational Medicine and Bioinformatics Seminar Series. ' ~ univ ~ ' of Michigan', 'Ann Arbor, MI', '24 October', 2018, 775) -}}
{% endif %}
{{ pa('34.\ "Virtual ChIP-seq: predicting transcription factor binding by learning from the transcriptome." Fifth Canadian Conference on Epigenetics. Epigenetics Canada', 'Estérel, QC', '30 September--3 October', 2018, 790) -}}
{{ pa('33.\ "Virtual ChIP-seq: predicting transcription factor binding by learning from the transcriptome." BioC', 'Toronto, ON', '26 July', 2018, 760) -}}
{% if compact %}
{{ pa('32.\ "Identifying transcription factor binding using open chromatin, transcriptome, and methylation data." ' ~ dept ~ ' of Cellular and Molecular Physiology. Pennsylvania State ' ~ univ_before_period, 'Hershey, PA', '5 June', 2018, 700) -}}
{{ pa('31.\ "Virtual ChIP-seq: predicting transcription factor binding by learning from the transcriptome." Symposium on Advances in Genomics, Epidemiology, and Statistics', 'Philadelphia, PA', '1 June', 2018, 800) -}}
{% else %}
{{ pa('32.\ "Identifying transcription factor binding using open chromatin, transcriptome, and methylation data." ' ~ dept ~ ' of Cellular and Molecular Physiology. College of Medicine. Pennsylvania State ' ~ univ_before_period, 'Hershey, PA', '5 June', 2018, 700) -}}
{{ pa('31.\ "Virtual ChIP-seq: predicting transcription factor binding by learning from the transcriptome." Symposium on Advances in Genomics, Epidemiology, and Statistics (SAGES)', 'Philadelphia, PA', '1 June', 2018, 800) -}}
{% endif %}
{{ pa('30.\ "Understanding epigenetics—and what it means for cancer." Barbados Workshop on Cancer Epigenetics. Bellairs Research Institute', 'Holetown, Barbados', '8 January', 2018, 755) -}}
{% if compact %}
{{ pa('29.\ "Identifying transcription factor binding using open chromatin, transcriptome, and methylation data." Sidney Kimmel Comprehensive Cancer Center. Johns Hopkins ' ~ univ_before_period, 'Baltimore, MD', '14 December', 2017, 775) -}}
{% else %}
{{ pa('29.\ "Identifying transcription factor binding using open chromatin, transcriptome, and methylation data." Research Program in Quantitative Sciences Seminar Series. Division of Biostatistics and Bioinformatics. Sidney Kimmel Comprehensive Cancer Center. Johns Hopkins ' ~ univ_before_period, 'Baltimore, MD', '14 December', 2017, 775) -}}
{% endif %}
{{ pa('28.\ "Identifying transcription factor binding using open chromatin, transcriptome, and methylation data." Research Seminar Series. British Columbia Cancer Agency', 'Vancouver, BC', '2 October', 2017, 750) -}}
{{ pa('27.\ "Novel inferences from Hi-C data with protein-coding gene data." Great Lakes Bioinformatics Conference', 'Chicago, IL', '17 May', 2017, 700) -}}
{{ pa('26.\ "Computational predictive models and 3D genome organization." Workshop on the Physical Basis of Functional Genome Organization. Bellairs Research Institute', 'Holetown, Barbados', '15 April', 2017, 745) -}}
{{ pa('25.\ "Automated genome annotation and an expanded epigenetic alphabet." Microsoft Research New England', 'Cambridge, MA', '27 March', 2017, 700) -}}
{{ pa('24.\ "Automated genome annotation and an expanded epigenetic alphabet." HudsonAlpha Institute for Biotechnology', 'Huntsville, AL', '8 March', 2017, 700) -}}
{% if compact %}
{{ pa('23.\ "Modeling methyl-sensitive transcription factor motifs with an expanded epigenetic alphabet." Institute for Operations Research and the Management Sciences Annual Meeting', 'Nashville, TN', '15 November', 2016, 700) -}}
{% else %}
{{ pa('23.\ "Modeling methyl-sensitive transcription factor motifs with an expanded epigenetic alphabet." Institute for Operations Research and the Management Sciences (INFORMS) Annual Meeting', 'Nashville, TN', '15 November', 2016, 700) -}}
{% endif %}
{{ pa('22.\ "Modeling methyl-sensitive transcription factor motifs with an expanded epigenetic alphabet." Cold Spring Harbor Laboratory Meeting on Biological Data Sciences', 'Cold Spring Harbor, NY', '27 October', 2016, 800) -}}
{{ pa('21.\ "Semi-automated genome annotation and an expanded epigenetic alphabet." Wellcome Trust Sanger Institute', 'Hinxton, England', '19 September', 2016, 725) -}}
{% if compact %}
{{ pa('20.\ ["Semi-automated human genome annotation using chromatin data."](https://www.youtube.com/watch?v=IZXLTO0mL-E&list=PLmX8XnLr6zeFSjK3H4YdtUG57yjJUlDjb&index=9) Intelligent Systems for Molecular Biology', 'Orlando, FL', '12 July', 2016, 800) -}}
{% else %}
{{ pa('20.\ ["Semi-automated human genome annotation using chromatin data."](https://www.youtube.com/watch?v=IZXLTO0mL-E&list=PLmX8XnLr6zeFSjK3H4YdtUG57yjJUlDjb&index=9) Intelligent Systems for Molecular Biology (ISMB)', 'Orlando, FL', '12 July', 2016, 800) -}}
{% endif %}
{{ pa('19.\ "Modeling methyl-sensitive transcription factor motifs with an expanded epigenetic alphabet." Bioinformatics Italian Society (BITS) Annual Meeting', 'Salerno, Italy', '17 June', 2016, 700) -}}
{{ pa('18.\ "Semi-automated genome annotation and an expanded epigenetic alphabet." Early Career Investigators Meeting on Quantitative Problems in Human Genetics and Health. Banff International Research Station', 'Banff, AB', '11 January', 2016, 790) -}}
{{ pa('17.\ "Semi-automated human genome annotation using chromatin data." Institute for Operations Research and the Management Sciences (INFORMS) Annual Meeting', 'Philadelphia, PA', '2 November', 2015, 700) -}}
{{ pa('16.\ "Modeling methyl-sensitive transcription factor motifs with an expanded epigenetic alphabet." Cold Spring Harbor Laboratory Meeting on Genome Informatics', 'Cold Spring Harbor, NY', '29 October', 2015, 800) -}}
{{ pa('15.\ "Semi-automated genome annotation and an expanded epigenetic alphabet." ' ~ dept ~ ' of Biology. New York ' ~ univ_before_period, 'New York, NY', '28 October', 2015, 745) -}}
{{ pa('14.\ "Transcription factor binding motifs in an expanded epigenetic alphabet." Taiwan-Canada Joint Workshop on Epigenetics. Canadian Human and Statistical Genetics Meeting', 'Vancouver, BC', '21 April', 2015, 745) -}}
{{ pa('13.\ "Semi-automated genome annotation and an expanded epigenetic alphabet." ' ~ dept ~ ' of Biochemistry and Molecular Genetics. ' ~ univ ~ ' of Colorado Anschutz Medical Campus', 'Denver, CO', '3 April', 2015, 745) -}}
{{ pa('12.\ "Semi-automated genome annotation and an expanded epigenetic alphabet." Bioinformatics Club. ' ~ univ ~ ' of Waterloo', 'Waterloo, ON', '24 March', 2015, 500) -}}
{{ pa('11.\ "Semi-automated genome annotation and an expanded epigenetic alphabet." Understanding non-coding DNA through intra and inter-species epigenomic variation. Bellairs Research Institute', 'Holetown, Barbados', '9 January', 2015, 745) -}}
{{ pa('10.\ "Semi-automated genome annotation and an expanded epigenetic alphabet." McGill ' ~ univ_before_period, 'Montréal, QC', '21 November', 2014, 745) -}}
{% if compact %}
{{ pa('9.\ "Semi-automated annotation of the human genome using chromatin and RNA-seq data." Undergraduate Program in Genomic Sciences. National Autonomous ' ~ univ ~ ' of Mexico', 'Mexico City, Mexico (videoconference)', '5 March', 2014, 500) -}}
{% else %}
{{ pa('9.\ "Semi-automated annotation of the human genome using chromatin and RNA-seq data." Major Discoveries in Biology. Undergraduate Program in Genomic Sciences. National Autonomous ' ~ univ ~ ' of Mexico', 'Mexico City, Mexico (videoconference)', '5 March', 2014, 500) -}}
{% endif %}
{{ pa('8.\ "Semi-automated Genome Annotation with Segway." Institute of Electrical and Electronics Engineers International Workshop on Genomic Signal Processing and Statistics', 'Houston, TX', '17 November', 2013, 700) -}}
{% if compact %}
{{ pa('7.\ "Unsupervised pattern discovery in human chromatin structure through genomic segmentation." Workshop on Epigenomics and Cell Function. ACM Conference on Bioinformatics, Computational Biology and Biomedicine', 'Washington, DC', '22 September', 2013, 700) -}}
{% else %}
{{ pa('7.\ "Unsupervised pattern discovery in human chromatin structure through genomic segmentation." Workshop on Epigenomics and Cell Function 2013. Association for Computing Machinery Conference on Bioinformatics, Computational Biology and Biomedicine', 'Washington, DC', '22 September', 2013, 700) -}}
{% endif %}
{{ pa('6.\ "Semi-automated annotation of the human genome using chromatin and RNA-seq data." Genentech', 'South San Francisco, CA', '12 November', 2012, 600) -}}
{{ pa('5.\ "Unsupervised pattern discovery in human chromatin data." Computational Biology Center Guest Seminar. Memorial Sloan-Kettering Cancer Center', 'New York, New York', '18 May', 2011, 600) -}}
{{ pa('4.\ "Segway: finding patterns in chromatin data." Center for Bioinformatics Research Special Talk, Indiana ' ~ univ_before_period, 'Bloomington, Indiana', '18 November', 2010, 700) -}}
{% if compact %}
{{ pa('3.\ "Finding the patterns in chromatin data." Barbados Workshop on Gene Regulation', 'Holetown, Barbados', '21 April', 2010, 745) -}}
{% else %}
{{ pa('3.\ "Finding the patterns in chromatin data." Fifth Barbados Workshop on Gene Regulation: The role of chromatin in 3D structure', 'Holetown, Barbados', '21 April', 2010, 745) -}}
{% endif %}
{% if compact %}
{{ pa('2.\ "Properties of natural selection in mammalian promoters." Weizmann UK Symposium: Biological complexity', 'London, England', 'Summer', 2008, 700) -}}
{% else %}
{{ pa('2.\ "Properties of natural selection in mammalian promoters." Weizmann UK Symposium: Biological complexity: from models to systems', 'London, England', 'Summer', 2008, 700) -}}
{% endif %}
{{ pa('1.\ "Predicting Selection in Promoters by Simulating the Effects of Mutations." Waterman Seminar, Leibniz Institute of Plant Genetics and Crop Plant Research', 'Gatersleben, Germany', 'Autumn', 2007, 700) }}
\endenumerate<|MERGE_RESOLUTION|>--- conflicted
+++ resolved
@@ -14,15 +14,10 @@
 
 \beginenumerate
 {# XXX many of these doubling ups can be replaced with a `~ ' optional text' if not compact ~' #}
-<<<<<<< HEAD
-{{ pa('60.\ Verge Genomics Seminar Series. Verge Genomics', 'Videoconference', '', 2024, 33) -}}
+{{ pa('61.\ Verge Genomics Seminar Series. Verge Genomics', 'Videoconference', '', 2024, 33) -}}
+{{ pa('60.\ CRINA Connects Seminar Series. Cancer Research Institute for Northern Alberta (CRINA), University of Alberta', 'Alberta, MD', '6 December' 2023, 33) -}}
 {{ pa('59.\ "Identifying transcription factor binding using open chromatin, transcriptome, and methylation data." University of Maryland', 'College Park, MD', '6 November', 2023, 33) -}}
 {{ pa('58.\ "Identifying transcription factor binding using open chromatin, transcriptome, and methylation data." BioNet 2023. University of Alberta', 'Edmonton, AB', '31 May', 2023, 33) -}}
-=======
-{% if compact %}
-{{ pa('61.\ CRINA Connects seminar series. Cancer Research Institute for Northern Alberta (CRINA), University of Alberta, AB, Canada. Videoconference. 6 December 2023. 
-{{ pa('58.\ "Identifying transcription factor binding using open chromatin, transcriptome, and methylation data." BioNet 2023. University of Alberta.', 'Edmonton, AB', '31 May', 2023, 33) -}}
->>>>>>> 725c34b4
 * Keynote.
 {{ pa('57.\ ["Reproducibility standards for machine learning in the life sciences."](http://www.birs.ca/events/2022/5-day-workshops/22w5085/videos/watch/202206080850-Hoffman.html) Deep Learning for Genetics, Genomics and Metagenomics' ~ ': Latest Developments and New Directions' if not compact ~ '. Banff International Research Station', 'Videoconference', '8 June', 2022, 33) -}}
 {{ pa('56.\ ["Acidbio and BED."](https://docs.google.com/presentation/d/1n6sHAVTh3psKUrTfLHfkK7rz2dkDqXp6G6Eg_vZn5GQ/edit#slide=id.g123eb2b9aae_0_404) Global Alliance for Genomics and Health (GA4GH) GA4GH Connect', 'Montréal, QC', '20 April', 2022, 250) -}}
